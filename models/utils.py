import json
import time
import uuid
import redis
import datetime
import psycopg2
import psycopg2.extras

from flask import request, current_app as app
from errors import *

class db_invocation_logger(object):

    def __init__(self):
        self.conn, self.cur = get_db_connection()

    def log(self, user_id, task_id, function_id, endpoint_id, deferred=False):
        try:
            status = 'CREATED'
            query = "INSERT INTO tasks (user_id, task_id, function_id, endpoint_id, " \
                    "status) values (%s, %s, %s, %s, %s);"
            self.cur.execute(query, (user_id, task_id, function_id, endpoint_id, status))
            if deferred is False:
                self.conn.commit()

        except Exception as e:
            app.logger.exception("Caught error while writing log update to db")

    def commit(self):
        self.conn.commit()


def add_ep_whitelist(user_name, endpoint_id, functions):
    """Add a list of function to the endpoint's whitelist.

    This function is only allowed by the owner of the endpoint.

    Parameters
    ----------
    user_name : str
        The name of the user making the request
    endpoint_id : str
        The uuid of the endpoint to add the whitelist entries for
    functions : list
        A list of the function ids to add to the whitelist.

    Returns
    -------
    json
        The result of adding the functions to the whitelist
    """
    user_id = resolve_user(user_name)

    conn, cur = get_db_connection()

    # Make sure the user owns the endpoint
    query = "SELECT * from sites where endpoint_uuid = %s and user_id = %s"
    cur.execute(query, (endpoint_id, user_id))
    rows = cur.fetchall()
    try:
        if len(rows) > 0:
            for function_id in functions:
                query = "INSERT INTO restricted_endpoint_functions (endpoint_id, function_id) values (%s, %s)"
                cur.execute(query, (endpoint_id, function_id))
            conn.commit()
        else:
            return {'status': 'Failed',
                    'reason': f'User {user_name} is not authorized to perform this action on endpoint {endpoint_id}'}
    except Exception as e:
        return {'status': 'Failed', 'reason': f'Unable to add functions {functions} to endpoint {endpoint_id}, {e}'}

    return {'status': 'Success', 'reason': f'Added functions {functions} to endpoint {endpoint_id} whitelist.'}


def get_ep_whitelist(user_name, endpoint_id):
    """Get the list of functions in an endpoint's whitelist.

    This function is only allowed by the owner of the endpoint.

    Parameters
    ----------
    user_name : str
        The name of the user making the request
    endpoint_id : str
        The uuid of the endpoint to add the whitelist entries for

    Returns
    -------
    json
        The functions in the whitelist
    """
    user_id = resolve_user(user_name)

    conn, cur = get_db_connection()

    # Make sure the user owns the endpoint
    query = "SELECT * from sites where endpoint_uuid = %s and user_id = %s"
    cur.execute(query, (endpoint_id, user_id))
    rows = cur.fetchall()
    functions = []
    try:
        if len(rows) > 0:
            query = "SELECT * from restricted_endpoint_functions where endpoint_id = %s"
            cur.execute(query, (endpoint_id,))
            funcs = cur.fetchall()
            for f in funcs:
                functions.append(f['function_id'])
        else:
            return {'status': 'Failed',
                    'reason': f'User {user_name} is not authorized to perform this action on endpoint {endpoint_id}'}
    except Exception as e:
        return {'status': 'Failed', 'reason': f'Unable to get endpoint {endpoint_id} whitelist, {e}'}

    return {'status': 'Success', 'result': functions}


def delete_ep_whitelist(user_name, endpoint_id, function_id):
    """Delete the functions from an endpoint's whitelist.

    This function is only allowed by the owner of the endpoint.

    Parameters
    ----------
    user_name : str
        The name of the user making the request
    endpoint_id : str
        The uuid of the endpoint to add the whitelist entries for
    function_id : str
        The uuid of the function to remove from the whitelist

    Returns
    -------
    json
        A dict describing the success or failure of removing the function
    """
    user_id = resolve_user(user_name)

    conn, cur = get_db_connection()

    # Make sure the user owns the endpoint
    query = "SELECT * from sites where endpoint_uuid = %s and user_id = %s"
    cur.execute(query, (endpoint_id, user_id))
    rows = cur.fetchall()
    try:
        if len(rows) > 0:
            query = "delete from restricted_endpoint_functions where endpoint_id = %s and function_id = %s"
            cur.execute(query, (endpoint_id, function_id))
            conn.commit()
        else:
            return {'status': 'Failed',
                    'reason': f'User {user_name} is not authorized to perform this action on endpoint {endpoint_id}'}
    except Exception as e:
        return {'status': 'Failed', 'reason': f'Unable to get endpoint {endpoint_id} whitelist, {e}'}

    return {'status': 'Success', 'result': function_id}


def log_invocation(user_id, task_id, function_id, endpoint_id):
    """Insert an invocation into the database.

    Parameters
    ----------
    task : dict
        The dictionary of the task
    """
    try:

        status = 'CREATED'
        conn, cur = get_db_connection()
        query = "INSERT INTO tasks (user_id, task_id, function_id, endpoint_id, " \
                "status) values (%s, %s, %s, %s, %s);"
        cur.execute(query, (user_id, task_id, function_id, endpoint_id, status))

        conn.commit()

    except Exception as e:
        print(e)
        app.logger.error(e)


<<<<<<< HEAD
def register_function(user_name, function_name, description, function_code, entry_point, container_uuid, group):
=======
def register_function(user_name, function_name, description, function_code, entry_point, container_uuid, public):
>>>>>>> 8294215e
    """Register the site in the database.

    Parameters
    ----------
    user_name : str
        The primary identity of the user
    function_name : str
        The name of the function
    description : str
        A description of the function
    function_code : str
        The function's code
    entry_point : str
        The entry point to the function (function name)
    container_uuid : str
        The uuid of the container to map this to
<<<<<<< HEAD
    group : str
        A globus group id to share the function with
=======
    public : bool
        Whether or not the function is publicly available
>>>>>>> 8294215e

    Returns
    -------
    str
        The uuid of the function
    """
    user_id = resolve_user(user_name)

    conn, cur = get_db_connection()
    function_uuid = str(uuid.uuid4())
    query = "INSERT INTO functions (user_id, name, description, status, function_name, function_uuid, " \
            "function_code, entry_point, public) values (%s, %s, %s, %s, %s, %s, %s, %s, %s)"
    cur.execute(query, (user_id, '', description, 'REGISTERED', function_name,
                        function_uuid, function_code, entry_point, public))

    if container_uuid is not None:
        app.logger.debug(f'Inserting container mapping: {container_uuid}')
        query = "INSERT INTO function_containers (container_id, function_id) values (" \
                "(SELECT id from containers where container_uuid = %s), " \
                "(SELECT id from functions where function_uuid = %s))"
        cur.execute(query, (container_uuid, function_uuid))

    if group is not None:
        app.logger.debug(f'Inserting group mapping: {group} : {function_uuid}')
        query = "INSERT into function_auth_groups (group_id, function_id) values (%s, %s)"
        cur.execute(query, (group, function_uuid))
    conn.commit()
    return function_uuid


def register_container(user_name, container_name, location, description, container_type):
    """Register the container in the database. Put an entry into containers and
    container_images

    Parameters
    ----------
    user_name : str
        The primary identity of the user
    container_name : str
        A name for the container
    location : str
        The path to the container
    description : str
        A description of the function
    container_type : str
        The container type

    Returns
    -------
    str
        The uuid of the container
    """
    user_id = resolve_user(user_name)
    container_uuid = str(uuid.uuid4())
    try:
        conn, cur = get_db_connection()

        query = "INSERT INTO containers (author, name, container_uuid, description) values (%s, %s, %s, %s)"
        cur.execute(query, (user_id, container_name, container_uuid, description))

        query = "INSERT INTO container_images (container_id, type, location) values (" \
                "(SELECT id from containers where container_uuid = %s), %s, %s)"
        cur.execute(query, (container_uuid, container_type, location))
        conn.commit()
    except Exception as e:
        print(e)
        app.logger.error(e)
    return container_uuid


def register_endpoint(user_name, endpoint_name, description, endpoint_uuid=None):
    """Register the endpoint in the database.

    Parameters
    ----------
    user_name : str
        The primary identity of the user
    endpoint_name : str
        The name of the endpoint
    description : str
        A description of the endpoint
    endpoint_uuid : str
        The uuid of the endpoint (if it exists)

    Returns
    -------
    str
        The uuid of the endpoint
    """
    user_id = resolve_user(user_name)

    try:
        conn, cur = get_db_connection()
        if endpoint_uuid:
            # Check it is a valid uuid
            uuid.UUID(endpoint_uuid)

            # Check if the endpoint id already exists
            query = "SELECT * from sites where endpoint_uuid = %s"
            cur.execute(query, (endpoint_uuid, ))
            rows = cur.fetchall()
            if len(rows) > 0:
                # If it does, make sure the user owns it
                if rows[0]['user_id'] == user_id:
                    result_eid = endpoint_uuid
                    query = "UPDATE sites set endpoint_name = %s where endpoint_uuid = %s and user_id = %s"
                    cur.execute(query, (endpoint_name, endpoint_uuid, user_id))
                    conn.commit()
                    return result_eid
                else:
                    return None
        else:
            endpoint_uuid = str(uuid.uuid4())

        query = "INSERT INTO sites (user_id, name, description, status, endpoint_name, endpoint_uuid) " \
                "values (%s, %s, %s, %s, %s, %s)"
        cur.execute(query, (user_id, '', description, 'OFFLINE', endpoint_name, endpoint_uuid))
        conn.commit()

    except Exception as e:
        app.logger.error(e)
        raise e
    return endpoint_uuid


def resolve_user(user_name):
    """Get the user id given their primary globus identity.

    Parameters
    ----------
    user_name : str
        The user's primary identity

    Returns
    -------
    int
        The user's id in the database
    """
    try:
        conn, cur = get_db_connection()
        query = "select * from users where username = %s limit 1"
        cur.execute(query, (user_name,))
        row = cur.fetchone()
        if row and 'id' in row:
            return row['id']
        else:
            # It failed to find the user so create a new record
            return create_user(user_name)
    except Exception as e:
        app.logger.error(f"Failed to find user identity {user_name}. {e}")
        raise UserNotFound("User ID could not be resolved for user_name: {}".format(user_name))


def create_user(user_name):
    """Insert the user into the database and return the resulting id.

    Parameters
    ----------
    user_name : str
        The user's primary globus identity

    Returns
    -------
    int the user's id in the database
    """
    try:
        conn, cur = get_db_connection()
        query = "insert into users (username) values (%s) returning id"
        cur.execute(query, (user_name, ))
        conn.commit()
        row = cur.fetchone()
        return row['id']
    except Exception as e:
        app.logger.error(f"Failed to create user identity {user_name}. {e}")
        raise


def resolve_function(user_id, function_uuid):
    """Get the function uuid from database

    Parameters
    ----------
    user_id : str
        The uuid of the user
    function_uuid : str
        The uuid of the function

    Returns
    -------
    str
        The function code
    str
        The function entry point
    str
        The uuid of the container image to use
    """

    start = time.time()
    function_code = None
    function_entry = None
    container_uuid = None

    try:
        conn, cur = get_db_connection()
        query = "select * from functions where function_uuid = %s order by id DESC limit 1"
        cur.execute(query, (function_uuid,))
        r = cur.fetchone()
        if not r:
            raise MissingFunction(function_uuid)

        function_code = r['function_code']
        function_entry = r['entry_point']
        function_id = r['id']
        query = "select * from function_containers, containers, container_images where " \
                "function_containers.function_id = %s and containers.id = function_containers.container_id " \
                "and function_containers.container_id = container_images.container_id " \
                "order by function_containers.id desc limit 1"
        cur.execute(query, (function_id,))
        r = cur.fetchone()

        if r and 'container_uuid' in r:
            container_uuid = r['container_uuid']

    except Exception as e:
        app.logger.exception(e)
        raise
    delta = time.time() - start
    app.logger.info("Time to fetch function {0:.1f}ms".format(delta * 1000))
    return function_code, function_entry, container_uuid


def get_container(container_uuid, container_type):
    """Retrieve the container information.

    Parameters
    ----------
    container_uuid : str
        The container id to look up
    container_type : str
        The container type requested (Docker, Singualrity, Shifter)

    Returns
    -------
    list
        A dictionary describing the container details
    """

    container = {}
    try:
        conn, cur = get_db_connection()
        query = "select * from containers, container_images where containers.id = " \
                "container_images.container_id and container_uuid = %s and type = %s"
        cur.execute(query, (container_uuid, container_type.lower()))
        r = cur.fetchone()
        container['container_uuid'] = r['container_uuid']
        container['name'] = r['name']
        container['type'] = r['type']
        container['location'] = r['location']
    except Exception as e:
        print(e)
        app.logger.error(e)
    return container


def get_db_connection():
    """
    Establish a database connection
    """
    con_str = f"dbname={app.config['DB_NAME']} user={app.config['DB_USER']} password={app.config['DB_PASSWORD']} host={app.config['DB_HOST']}"

    conn = psycopg2.connect(con_str)
    cur = conn.cursor(cursor_factory=psycopg2.extras.RealDictCursor)

    return conn, cur


def get_redis_client():
    """Return a redis client

    Returns
    -------
    redis.StrictRedis
        A client for redis
    """
    try:
        redis_client = redis.StrictRedis(host=app.config['REDIS_HOST'], port=app.config['REDIS_PORT'],
                                         decode_responses=True)
        return redis_client
    except Exception as e:
        print(e)


def update_function(user_name, function_uuid, function_name, function_desc, function_entry_point, function_code):
    """Delete a function

    Parameters
    ----------
    user_name : str
        The primary identity of the user
    function_uuid : str
        The uuid of the function
    function_name : str
        The name of the function
    function_desc : str
        The description of the function
    function_entry_point : str
        The entry point of the function
    function_code : str
        The code of the function

    Returns
    -------
    str
        The result as a status code integer
            "302" for success and redirect
            "403" for unauthorized
            "404" for a non-existent or previously-deleted function
            "500" for try statement error
    """
    try:
        conn, cur = get_db_connection()
        cur.execute(
            "SELECT username, functions.deleted FROM functions, users WHERE function_uuid = %s AND functions.user_id = users.id",
            (function_uuid,))
        func = cur.fetchone()
        if func != None:
            if func['deleted'] == False:
                if func['username'] == user_name:
                    cur.execute(
                        "UPDATE functions SET function_name = %s, description = %s, entry_point = %s, modified_at = 'NOW()', function_code = %s WHERE function_uuid = %s",
                        (function_name, function_desc, function_entry_point, function_code, function_uuid))
                    conn.commit()
                    return 302
                else:
                    return 403
            else:
                return 404
        else:
            return 404
    except Exception as e:
        print(e)
        return 500


def delete_function(user_name, function_uuid):
    """Delete a function

    Parameters
    ----------
    user_name : str
        The primary identity of the user
    function_uuid : str
        The uuid of the function

    Returns
    -------
    str
        The result as a status code integer
            "302" for success and redirect
            "403" for unauthorized
            "404" for a non-existent or previously-deleted function
            "500" for try statement error
    """
    try:
        conn, cur = get_db_connection()
        cur.execute(
            "SELECT username, functions.deleted FROM functions, users WHERE function_uuid = %s AND functions.user_id = users.id",
            (function_uuid,))
        func = cur.fetchone()
        if func != None:
            if func['deleted'] == False:
                if func['username'] == user_name:
                    cur.execute("UPDATE functions SET deleted = True WHERE function_uuid = %s", (function_uuid,))
                    conn.commit()
                    return 302
                else:
                    return 403
            else:
                return 404
        else:
            return 404
    except Exception as e:
        print(e)
        return 500


def delete_endpoint(user_name, endpoint_uuid):
    """Delete a function

    Parameters
    ----------
    user_name : str
        The primary identity of the user
    endpoint_uuid : str
        The uuid of the endpoint

    Returns
    -------
    str
        The result as a status code integer
            "302" for success and redirect
            "403" for unauthorized
            "404" for a non-existent or previously-deleted endpoint
            "500" for try statement error
    """
    try:
        conn, cur = get_db_connection()
        cur.execute(
            "SELECT username, sites.deleted FROM sites, users WHERE endpoint_uuid = %s AND sites.user_id = users.id",
            (endpoint_uuid,))
        site = cur.fetchone()
        if site != None:
            if site['deleted'] == False:
                if site['username'] == user_name:
                    cur.execute("UPDATE sites SET deleted = True WHERE endpoint_uuid = %s", (endpoint_uuid,))
                    conn.commit()
                    return 302
                else:
                    return 403
            else:
                return 404
        else:
            return 404
    except Exception as e:
        print(e)
        return 500<|MERGE_RESOLUTION|>--- conflicted
+++ resolved
@@ -178,11 +178,7 @@
         app.logger.error(e)
 
 
-<<<<<<< HEAD
-def register_function(user_name, function_name, description, function_code, entry_point, container_uuid, group):
-=======
-def register_function(user_name, function_name, description, function_code, entry_point, container_uuid, public):
->>>>>>> 8294215e
+def register_function(user_name, function_name, description, function_code, entry_point, container_uuid, group, public):
     """Register the site in the database.
 
     Parameters
@@ -199,13 +195,10 @@
         The entry point to the function (function name)
     container_uuid : str
         The uuid of the container to map this to
-<<<<<<< HEAD
     group : str
         A globus group id to share the function with
-=======
     public : bool
         Whether or not the function is publicly available
->>>>>>> 8294215e
 
     Returns
     -------
