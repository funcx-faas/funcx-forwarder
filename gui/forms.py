--- conflicted
+++ resolved
@@ -13,17 +13,14 @@
     submit = SubmitField('Save')
 
 class ExecuteForm(FlaskForm):
+    # conn, cur = get_db_connection()
+    # cur.execute("SELECT endpoint_name, endpoint_uuid FROM sites WHERE endpoint_uuid IS NOT NULL AND user_id = %s;",
+    #             (user_id,))
+    # endpoints_list = cur.fetchall()
     name = StringField('Task Name', validators=[DataRequired(), Length(min=1, max=20)])
     endpoint = SelectField('Endpoint', choices=[('endpoint 1', 'Endpoint 1'), ('endpoint 2', 'Endpoint 2')], validators=[DataRequired()])
     payload = TextAreaField('Payload', validators=[DataRequired()])
     submit = SubmitField('Run')
 
-<<<<<<< HEAD
 class DeleteForm(FlaskForm):
-    delete = SubmitField('Delete')
-=======
-    # conn, cur = get_db_connection()
-    # cur.execute("SELECT endpoint_name, endpoint_uuid FROM sites WHERE endpoint_uuid IS NOT NULL AND user_id = %s;",
-    #             (user_id,))
-    # endpoints_list = cur.fetchall()
->>>>>>> 6ef061ea
+    delete = SubmitField('Delete')