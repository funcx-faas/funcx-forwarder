from flask import (abort, Blueprint, current_app as app, flash, jsonify,
                   redirect, render_template, request, session, url_for)
import uuid
from gui.forms import EditForm
from models.utils import get_db_connection, register_function
from authentication.auth import authenticated

# Flask
guiapi = Blueprint("guiapi", __name__)


@guiapi.route('/')
def start():
    return render_template('start.html')


@guiapi.route('/debug')
def debug():
    session.update(
        username='ryan@globusid.org',
        name='Ryan Chard'
    )
    return jsonify({'username': session.get("username")})


@guiapi.route('/home')
# @authenticated
def home():
    return render_template('home.html', user=session.get('name'), title='Home')


@guiapi.route('/404')
def error():
    return render_template('404.html', user=session.get('name'), title='Page Not Found')


@guiapi.route('/functions')
#@authenticated
def functions():
    # functions = Function.query.order_by(Function.date_created).all()
    # length = len(functions)
    # numPages = ceil(length/12)
    try:
        conn, cur = get_db_connection()
        cur.execute("SELECT function_name, timestamp, modified_at, function_uuid FROM functions, users WHERE functions.user_id = users.id AND users.username = %s AND functions.deleted = False", (session.get("username"),))
        functions = cur.fetchall()
<<<<<<< HEAD
        functions_total = len(functions)
        # print(functions)
        # func = functions[20]
        # print(func['functions.id'])
    except:
        flash('There was an issue handling your request', 'danger')
        return redirect(url_for('guiapi.home'))
    return render_template('functions.html', title='Your Functions', functions=functions, functions_total=functions_total)
=======
    except:
        flash('There was an issue handling your request', 'danger')
        return redirect(url_for('guiapi.home'))
    return render_template('functions.html', user=session.get('name'), title='Your Functions', functions=functions)
>>>>>>> efd19419


def getUUID():
    return str(uuid.uuid4())


@guiapi.route('/new', methods=['GET', 'POST'])
# @authenticated
def new():
    form = EditForm()
    if form.validate_on_submit():
        name = form.name.data
        try:
            uuid = register_function(session.get('username'), name, form.desc.data, form.code.data, form.entry_point.data, None)
            flash(f'Saved Function "{name}"!', 'success')
            return redirect(url_for('guiapi.view', uuid=uuid))
        except:
            flash('There was an issue handling your request', 'danger')
    return render_template('edit.html', user=session.get('name'), title='New Function', form=form, cancel_route="functions")


@guiapi.route('/edit/<uuid>', methods=['GET', 'POST'])
# @authenticated
def edit(uuid):
    conn, cur = get_db_connection()
    cur.execute("SELECT function_name, description, entry_point, username, timestamp, modified_at, function_uuid, status, function_code FROM functions, users WHERE function_uuid = %s AND functions.user_id = users.id", (uuid,))
    func = cur.fetchone()
    name = func['function_name']
    form = EditForm()
    if form.validate_on_submit():
        try:
            cur.execute("UPDATE functions SET function_name = %s, description = %s, entry_point = %s, modified_at = 'NOW()', function_code = %s WHERE uuid = %s", (form.name.data, form.desc.data, form.entry_point.data, form.code.data, uuid))
            conn.commit()
            flash(f'Saved Function "{name}"!', 'success')
            return redirect(url_for('guiapi.view', uuid=uuid))
        except:
            flash('There was an issue handling your request.', 'danger')
    form.name.data = func['function_name']
    form.desc.data = func['description']
    form.entry_point.data = func['entry_point']
    form.code.data = func['function_code']
    return render_template('edit.html', user=session.get('name'), title=f'Edit "{form.name.data}"', func=func, form=form, cancel_route="view")


@guiapi.route('/view/<uuid>')
# @authenticated
def view(uuid):
    conn, cur = get_db_connection()
    cur.execute("SELECT function_name, description, entry_point, username, timestamp, modified_at, function_uuid, status, function_code FROM functions, users WHERE function_uuid = %s AND functions.user_id = users.id", (uuid,))
    func = cur.fetchone()
    name = func['function_name']
    return render_template('view.html', user=session.get('name'), title=f'View "{name}"', func=func)


@guiapi.route('/delete/<uuid>', methods=['POST'])
#@authenticated
def delete(uuid):
    try:
        conn, cur = get_db_connection()
        cur.execute("SELECT function_name, username, functions.deleted FROM functions, users WHERE uuid = %s AND function.user_id = users.id", (uuid,))
        func = cur.fetchone()
        if func['username'] == session.get('username'):
            name = func['function_name']
            if func['deleted'] == False:
                cur.execute("UPDATE functions SET deleted = True WHERE uuid = %s", (uuid,))
                conn.commit()
                flash(f'Deleted Function "{name}".', 'success')
            else:
                flash('There was an issue handling your request.', 'danger')
                return render_template('404.html', user=session.get('name'), title='Page Not Found')
        else:
            return render_template('404.html', user=session.get('name'), title='Forbidden')
    except:
        flash('There was an issue handling your request.', 'danger')
    return redirect(url_for('functions'))


@guiapi.route('/endpoints')
# @authenticated
def endpoints():

    try:
        conn, cur = get_db_connection()
        cur.execute("SELECT sites.user_id, endpoint_name, endpoint_uuid, status, sites.created_at FROM sites, users WHERE sites.user_id = users.id AND users.username = %s AND endpoint_name is not null order by created_at desc;", (session.get("username"),))
        endpoints = cur.fetchall()

        endpoints_total = len(endpoints)

        cur.execute(
            "select endpoint_uuid from sites, users where user_id = users.id and username = %s and status='ONLINE' and endpoint_uuid is not null",
            (session.get("username"),))
        endpoints_online_all = cur.fetchall()
        endpoints_online = len(endpoints_online_all)

        cur.execute(
            "select endpoint_uuid from sites, users where user_id = users.id and username = %s and status='OFFLINE' and endpoint_uuid is not null",
            (session.get("username"),))
        endpoints_offline_all = cur.fetchall()
        endpoints_offline = len(endpoints_offline_all)

    except:
        flash('There was an issue handling your request', 'danger')
        return redirect(url_for('guiapi.home'))
    return render_template('endpoints.html', title='Endpoints', endpoints=endpoints, endpoints_total=endpoints_total, endpoints_online=endpoints_online, endpoints_offline=endpoints_offline)<|MERGE_RESOLUTION|>--- conflicted
+++ resolved
@@ -44,7 +44,6 @@
         conn, cur = get_db_connection()
         cur.execute("SELECT function_name, timestamp, modified_at, function_uuid FROM functions, users WHERE functions.user_id = users.id AND users.username = %s AND functions.deleted = False", (session.get("username"),))
         functions = cur.fetchall()
-<<<<<<< HEAD
         functions_total = len(functions)
         # print(functions)
         # func = functions[20]
@@ -53,12 +52,6 @@
         flash('There was an issue handling your request', 'danger')
         return redirect(url_for('guiapi.home'))
     return render_template('functions.html', title='Your Functions', functions=functions, functions_total=functions_total)
-=======
-    except:
-        flash('There was an issue handling your request', 'danger')
-        return redirect(url_for('guiapi.home'))
-    return render_template('functions.html', user=session.get('name'), title='Your Functions', functions=functions)
->>>>>>> efd19419
 
 
 def getUUID():
