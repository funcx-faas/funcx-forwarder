from flask import (abort, Blueprint, current_app as app, flash, jsonify,
                   redirect, render_template, request, session, url_for)
import uuid
from gui.forms import EditForm
from models.utils import get_db_connection, register_function
from authentication.auth import authenticated

# Flask
guiapi = Blueprint("guiapi", __name__)


@guiapi.route('/')
def start():
    return render_template('start.html')


@guiapi.route('/debug')
def debug():
    session.update(
<<<<<<< HEAD
        username='ryan@globusid.org'
=======
        username='ryan@globusid.org',
        name='Ryan Chard'
>>>>>>> 56e43199
    )
    return jsonify({'username': session.get("username")})


@guiapi.route('/home')
# @authenticated
def home():
    return render_template('home.html', user=session.get('name'), title='Home')


@guiapi.route('/404')
def error():
    return render_template('404.html', user=session.get('name'), title='Page Not Found')


@guiapi.route('/functions')
#@authenticated
def functions():
    # functions = Function.query.order_by(Function.date_created).all()
    # length = len(functions)
    # numPages = ceil(length/12)
    try:
        conn, cur = get_db_connection()
<<<<<<< HEAD
        cur.execute("SELECT functions.id AS function_id, function_name, timestamp, modified_at "
                    "FROM functions, users "
                    "WHERE functions.user_id = users.id AND users.username = %s AND functions.deleted = False",
                    (session.get("username"),))
=======
        cur.execute("SELECT function_name, timestamp, modified_at, function_uuid FROM functions, users WHERE functions.user_id = users.id AND users.username = %s AND functions.deleted = False", (session.get("username"),))
>>>>>>> 56e43199
        functions = cur.fetchall()
    except:
        flash('There was an issue handling your request', 'danger')
        return redirect(url_for('guiapi.home'))
    return render_template('functions.html', user=session.get('name'), title='Your Functions', functions=functions)


def getUUID():
    return str(uuid.uuid4())


@guiapi.route('/new', methods=['GET', 'POST'])
# @authenticated
def new():
    form = EditForm()
    if form.validate_on_submit():
        name = form.name.data
        try:
            uuid = register_function(session.get('username'), name, form.desc.data, form.code.data, form.entry_point.data, None)
            flash(f'Saved Function "{name}"!', 'success')
            return redirect(url_for('guiapi.view', uuid=uuid))
        except:
            flash('There was an issue handling your request', 'danger')
    return render_template('edit.html', user=session.get('name'), title='New Function', form=form, cancel_route="functions")


@guiapi.route('/edit/<uuid>', methods=['GET', 'POST'])
# @authenticated
def edit(uuid):
    conn, cur = get_db_connection()
    cur.execute("SELECT function_name, description, entry_point, username, timestamp, modified_at, function_uuid, status, function_code FROM functions, users WHERE function_uuid = %s AND functions.user_id = users.id", (uuid,))
    func = cur.fetchone()
    name = func['function_name']
    form = EditForm()
    if form.validate_on_submit():
        try:
            cur.execute("UPDATE functions SET function_name = %s, description = %s, entry_point = %s, modified_at = 'NOW()', function_code = %s WHERE uuid = %s", (form.name.data, form.desc.data, form.entry_point.data, form.code.data, uuid))
            conn.commit()
            flash(f'Saved Function "{name}"!', 'success')
            return redirect(url_for('guiapi.view', uuid=uuid))
        except:
            flash('There was an issue handling your request.', 'danger')
    form.name.data = func['function_name']
    form.desc.data = func['description']
    form.entry_point.data = func['entry_point']
    form.code.data = func['function_code']
    return render_template('edit.html', user=session.get('name'), title=f'Edit "{form.name.data}"', func=func, form=form, cancel_route="view")


@guiapi.route('/view/<uuid>')
# @authenticated
def view(uuid):
    conn, cur = get_db_connection()
    cur.execute("SELECT function_name, description, entry_point, username, timestamp, modified_at, function_uuid, status, function_code FROM functions, users WHERE function_uuid = %s AND functions.user_id = users.id", (uuid,))
    func = cur.fetchone()
    name = func['function_name']
    return render_template('view.html', user=session.get('name'), title=f'View "{name}"', func=func)


@guiapi.route('/delete/<uuid>', methods=['POST'])
#@authenticated
def delete(uuid):
    try:
        conn, cur = get_db_connection()
        cur.execute("SELECT function_name, username, functions.deleted FROM functions, users WHERE uuid = %s AND function.user_id = users.id", (uuid,))
        func = cur.fetchone()
        if func['username'] == session.get('username'):
            name = func['function_name']
            if func['deleted'] == False:
                cur.execute("UPDATE functions SET deleted = True WHERE uuid = %s", (uuid,))
                conn.commit()
                flash(f'Deleted Function "{name}".', 'success')
            else:
                flash('There was an issue handling your request.', 'danger')
                return render_template('404.html', user=session.get('name'), title='Page Not Found')
        else:
            return render_template('404.html', user=session.get('name'), title='Forbidden')
    except:
        flash('There was an issue handling your request.', 'danger')
<<<<<<< HEAD
    # return redirect(url_for('functions'))
    return redirect(url_for('guiapi.home'))


@guiapi.route('/endpoints')
# @authenticated
def endpoints():

    try:
        conn, cur = get_db_connection()
        cur.execute("SELECT sites.user_id, endpoint_name, endpoint_uuid, status, sites.created_at FROM sites, users WHERE sites.user_id = users.id AND users.username = %s AND endpoint_name is not null order by created_at desc;", (session.get("username"),))
        endpoints = cur.fetchall()

        endpoints_total = len(endpoints)

        cur.execute(
            "select endpoint_uuid from sites, users where user_id = users.id and username = %s and status='ONLINE' and endpoint_uuid is not null",
            (session.get("username"),))
        endpoints_online_all = cur.fetchall()
        endpoints_online = len(endpoints_online_all)

        cur.execute(
            "select endpoint_uuid from sites, users where user_id = users.id and username = %s and status='OFFLINE' and endpoint_uuid is not null",
            (session.get("username"),))
        endpoints_offline_all = cur.fetchall()
        endpoints_offline = len(endpoints_offline_all)

    except:
        flash('There was an issue handling your request', 'danger')
        return redirect(url_for('guiapi.home'))
    return render_template('endpoints.html', title='Endpoints', endpoints=endpoints, endpoints_total=endpoints_total, endpoints_online=endpoints_online, endpoints_offline=endpoints_offline)
=======
    return redirect(url_for('functions'))
>>>>>>> 56e43199
<|MERGE_RESOLUTION|>--- conflicted
+++ resolved
@@ -17,12 +17,8 @@
 @guiapi.route('/debug')
 def debug():
     session.update(
-<<<<<<< HEAD
-        username='ryan@globusid.org'
-=======
         username='ryan@globusid.org',
         name='Ryan Chard'
->>>>>>> 56e43199
     )
     return jsonify({'username': session.get("username")})
 
@@ -46,14 +42,7 @@
     # numPages = ceil(length/12)
     try:
         conn, cur = get_db_connection()
-<<<<<<< HEAD
-        cur.execute("SELECT functions.id AS function_id, function_name, timestamp, modified_at "
-                    "FROM functions, users "
-                    "WHERE functions.user_id = users.id AND users.username = %s AND functions.deleted = False",
-                    (session.get("username"),))
-=======
         cur.execute("SELECT function_name, timestamp, modified_at, function_uuid FROM functions, users WHERE functions.user_id = users.id AND users.username = %s AND functions.deleted = False", (session.get("username"),))
->>>>>>> 56e43199
         functions = cur.fetchall()
     except:
         flash('There was an issue handling your request', 'danger')
@@ -133,9 +122,7 @@
             return render_template('404.html', user=session.get('name'), title='Forbidden')
     except:
         flash('There was an issue handling your request.', 'danger')
-<<<<<<< HEAD
-    # return redirect(url_for('functions'))
-    return redirect(url_for('guiapi.home'))
+    return redirect(url_for('functions'))
 
 
 @guiapi.route('/endpoints')
@@ -164,7 +151,4 @@
     except:
         flash('There was an issue handling your request', 'danger')
         return redirect(url_for('guiapi.home'))
-    return render_template('endpoints.html', title='Endpoints', endpoints=endpoints, endpoints_total=endpoints_total, endpoints_online=endpoints_online, endpoints_offline=endpoints_offline)
-=======
-    return redirect(url_for('functions'))
->>>>>>> 56e43199
+    return render_template('endpoints.html', title='Endpoints', endpoints=endpoints, endpoints_total=endpoints_total, endpoints_online=endpoints_online, endpoints_offline=endpoints_offline)