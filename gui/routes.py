--- conflicted
+++ resolved
@@ -51,12 +51,8 @@
         uuid = getUUID()
         code = form.code.data
         try:
-<<<<<<< HEAD
             conn, cur = get_db_connection()
-            cur.execute("INSERT INTO functions (function_name, function_uuid, function_code) VALUES (%s, %s, %s)", (name, uuid, code))
-=======
             cur.execute("INSERT INTO functions (function_name, description, entry_point, function_uuid, function_code) VALUES (%s, %s, %s, %s, %s)", (name, desc, entry_point, uuid, code))
->>>>>>> f9dccb33
             conn.commit()
             flash(f'Saved Function "{name}"!', 'success')
             # return redirect('../view/' + str(450))
@@ -92,12 +88,8 @@
 
 @guiapi.route('/view/<id>')
 def view(id):
-<<<<<<< HEAD
     conn, cur = get_db_connection()
-    cur.execute("SELECT id, function_name, user_id, description, timestamp, modified_at, function_uuid, function_code FROM functions WHERE id = %s", (id,))
-=======
     cur.execute("SELECT * FROM functions WHERE id = %s", (id,))
->>>>>>> f9dccb33
     func = cur.fetchone()
     name = func['function_name']
     return render_template('view.html', title=f'View "{name}"', func=func)
@@ -109,12 +101,7 @@
     cur.execute("SELECT id, function_name, deleted FROM functions WHERE id = %s", (id,))
     func = cur.fetchone()
     name = func['function_name']
-<<<<<<< HEAD
-    # print(str(routed))
     if func['deleted'] == False:
-=======
-    if(func['deleted'] == False):
->>>>>>> f9dccb33
         try:
             cur.execute("UPDATE functions SET deleted = True WHERE id = %s", (id,))
             conn.commit()
