--- conflicted
+++ resolved
@@ -18,104 +18,11 @@
 def home():
     return render_template('home.html', title='Home')
 
-<<<<<<< HEAD
+
 @guiapi.route('/404')
 def error():
     return render_template('404.html', title='Error')
 
-@guiapi.route('/login')
-def login():
-    # app.secret_key = "secret"
-    """
-    Login via Globus Auth.
-    May be invoked in one of two scenarios:
-
-     1. Login is starting, no state in Globus Auth yet
-     2. Returning to application during login, already have short-lived
-        code from Globus Auth to exchange for tokens, encoded in a query
-        param
-    """
-    # the redirect URI, as a complete URI (not relative path)
-    redirect_uri = url_for('login', _external=True)
-    scopes = ("urn:globus:auth:scope:transfer.api.globus.org:all "
-                  "urn:globus:auth:scope:auth.globus.org:view_identities "
-                  "openid email profile")
-    client = load_app_client()
-    client.oauth2_start_flow(redirect_uri=redirect_uri,requested_scopes=scopes,refresh_tokens=True)
-#    with open("tokens.json", 'w') as f:
-#        json.dump(tokens, f)
-   # If there's no "code" query string parameter, we're in this route
-   # starting a Globus Auth login flow.
-   # Redirect out to Globus Auth
-    if 'code' not in request.args:
-        auth_uri = client.oauth2_get_authorize_url()
-        return redirect(auth_uri)
-   # If we do have a "code" param, we're coming back from Globus Auth
-   # and can start the process of exchanging an auth code for a token.
-    else:
-       code = request.args.get('code')
-       tokens = client.oauth2_exchange_code_for_tokens(code) #
-       print(tokens)
-       id_token = tokens.decode_id_token(client)
-       session.update(
-           tokens=tokens.by_resource_server,
-           is_authenticated=True,
-           name=id_token.get('name', ''),
-           email=id_token.get('email', ''),
-           institution=id_token.get('institution', ''),
-           primary_username=id_token.get('preferred_username'),
-           primary_identity=id_token.get('sub'),
-       )
-
-       transfer_tokens = tokens.by_resource_server['transfer.api.globus.org']
-       payload =  {"access_token": transfer_tokens['access_token'],
-                  "User": id_token.get('preferred_username'),
-                  "refresh_token": transfer_tokens['refresh_token'],
-                  "expires_at_seconds": transfer_tokens['expires_at_seconds']}
-       print (payload)
-       # register this data with the service
-       r = requests.post("https://m0vc2icw3m.execute-api.us-east-1.amazonaws.com/LATEST/get_user", json=payload)
-
-       return redirect('/home')
-
-
-@guiapi.route('/logout', methods=['GET'])
-# @authenticated
-def logout():
-   """
-   - Revoke the tokens with Globus Auth.
-   - Destroy the session state.
-   - Redirect the user to the Globus Auth logout page.
-   """
-   client = load_app_client()
-
-   # Revoke the tokens with Globus Auth
-   # for token, token_type in (
-   #         (token_info[ty], ty)
-   #         # get all of the token info dicts
-   #         for token_info in session['tokens'].values()
-   #         # cross product with the set of token types
-   #         for ty in ('access_token', 'refresh_token')
-   #         # only where the relevant token is actually present
-   #         if token_info[ty] is not None):
-   #     client.oauth2_revoke_token(
-   #         token, additional_params={'token_type_hint': token_type})
-
-   # Destroy the session state
-   session.clear()
-
-   redirect_uri = '/' #url_for('home', _external=True)
-
-   ga_logout_url = []
-   ga_logout_url.append('https://auth.globus.org/v2/web/logout')
-   ga_logout_url.append('?client=6a47fd0c-6423-4851-80a2-c0947c1d884d')
-   ga_logout_url.append('&redirect_uri={}'.format(redirect_uri))
-   ga_logout_url.append('&redirect_name=Ripple')
-
-   # Redirect the user to the Globus Auth logout page
-   return redirect(''.join(ga_logout_url))
-=======
->>>>>>> 1dc676e5
 
 @guiapi.route('/functions')
 def functions():
