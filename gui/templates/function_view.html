--- conflicted
+++ resolved
@@ -4,13 +4,8 @@
     <section class="container PADDING-0">
         <div class="row">
             <div class="col">
-<<<<<<< HEAD
-                <a class="VIEW-OPTION" href="{{ url_for('guiapi.edit', uuid=func.function_uuid) }}">Edit</a>
+                <a class="VIEW-OPTION" href="{{ url_for('guiapi.function_edit', uuid=func.function_uuid) }}">Edit</a>
                 <a class="VIEW-OPTION" data-toggle="modal" data-target="#myModal" href="">Run</a>
-=======
-                <a class="VIEW-OPTION" href="{{ url_for('guiapi.function_edit', uuid=func.function_uuid) }}">Edit</a>
-                <a class="VIEW-OPTION" href="">Run</a>
->>>>>>> a0ac5ee7
                 <a class="VIEW-OPTION" href="{{ url_for('guiapi.function_tasks', uuid=func.function_uuid) }}">Tasks</a>
                 <a class="VIEW-OPTION" href="{{ url_for('guiapi.function_delete', uuid=func.function_uuid) }}">Delete</a>
             </div>
