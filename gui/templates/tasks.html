{% extends "layout.html" %}
{% block content %}
    <h1 class="container PAGE-TITLE">Tasks</h1>
    {% if tasks|length < 1 %}
        <div class="container PADDING-0">
            <span>You do not have any tasks. Create a task by running a function.</span>
        </div>
    {% else %}

        <section class="container TABLE-INFO PADDING-0">
            <div class="row SIDE-MARGIN-0">
                <div class="col PADDING-0">
                    {% if tasks|length == 1 %}
                        <span class="TABLE-TOTAL">You have 1 task.</span>
                    {% else %}
                        <span class="TABLE-TOTAL">You have {{ tasks_total }} tasks.</span>
                    {% endif %}
                </div>

                <nav class="col PADDING-0 FLEX-RIGHT FLEX-BOTTOM">
        {#            <a href="#">Previous</a>#}
                    <div class="dropdown">
                        <a class="dropdown-toggle" data-toggle="dropdown" href="#">Page</a>
                        <menu class="dropdown-menu PAGE-DROPDOWN-MENU">
                            {% for page in range(numPages) %}
                                <a class="PAGE-DROPDOWN-ITEM" data-toggle="tab" href="#page{{ loop.index }}">{{ loop.index }}</a>
                            {% endfor %}
                        </menu>
                    </div>
        {#            <a href="#">Next</a>#}
                </nav>
            </div>
        </section>

        <section class="container PADDING-0">
            <div class="row TABLE-LABELS SIDE-MARGIN-0">
                <div class="col-4">Task ID</div>
                <div class="col-3">Function</div>
                <div class="col-2">Status</div>
                <div class="col-3">Endpoint</div>
            </div>
        </section>

        <section class="container TABLE PADDING-0">
            <div class="tab-content">
                {% set num = [0] %}
                {% set bound = numPages + 1 %}
                {% for page in range(1, bound) %}
                    {% if page == 1 %}
                        {% set status = "active" %}
                    {% else %}
                        {% set status = "" %}
                    {% endif %}
                    <section class="tab-pane {{ status }} TABLE-LINK" id="page{{ page }}">
                        {% for results in range(30) %}
                            {% if num[0] < tasks_total %}
                                {% set task = tasks[num[0]] %}
<<<<<<< HEAD
                                <section class="row TABLE-ROW SIDE-MARGIN-0">
                                    <div class="col-4 TABLE-COL-B">
                                        <a href="{{ url_for('guiapi.view_tasks', task_id=task['task_id']) }}">{{ task.task_id }}</a>
                                    </div>
                                    <div class="col-3 TABLE-COL-B">
                                        <a href="{{ url_for('guiapi.view', uuid=task['function_id']) }}">{{ task.function_name }}</a>
                                    </div>
                                    {% if task["status"] == 'SUCCEEDED' %}
                                        <div class="col-2 TABLE-COL-B text-success">{{ task.status }}</div>
                                    {% elif task["status"] == 'FAILED' %}
                                        <div class="col-2 TABLE-COL-B text-danger">{{ task.status }}</div>
                                    {% elif task["status"] == 'ACTIVE' %}
                                        <div class="col-2 TABLE-COL-B text-primary">{{ task.status }}</div>
                                    {% elif task["status"] == 'PENDING' %}
                                        <div class="col-2 TABLE-COL-B text-warning">{{ task.status }}</div>
                                    {% elif task["status"] == 'UNKNOWN' %}
                                        <div class="col-2 TABLE-COL-B text-info">{{ task.status }}</div>
                                    {% else %}}
                                        <div class="col-2 TABLE-COL-B">{{ task.status }}</div>
                                    {% endif %}
                                    <div class="col-3 TABLE-COL-B">{{ task.endpoint_name }}</div>
                                </section>
=======
                                    <section class="row TASKS-TABLE-R clickable" style="margin-left: 0px; margin-right: 0px;" onclick="window.location='{{ url_for('guiapi.view_tasks', task_id=task['task_id']) }}'">
                                        <div class="col TASKS-TABLE-C">
                                            <a href="{{ url_for('guiapi.view_tasks', task_id=task['task_id']) }}" style="font-weight: bold;">{{ task.task_id }}</a></div>
                                            <div class="col TASKS-TABLE-C" style="font-weight: bold;">
                                                <a href="{{ url_for('guiapi.view', uuid=task['function_id']) }}" style="font-weight: bold;">{{ task.function_name }}</a></div>
                                            {% if task["status"] == 'SUCCEEDED' %}
                                                <div class="col TASKS-TABLE-C text-success" style="font-weight: bold;">{{ task.status }}</div>
                                            {% elif task["status"] == 'FAILED' %}
                                                <div class="col TASKS-TABLE-C text-danger" style="font-weight: bold;">{{ task.status }}</div>
                                            {% elif task["status"] == 'ACTIVE' %}
                                                <div class="col TASKS-TABLE-C text-primary" style="font-weight: bold;">{{ task.status }}</div>
                                            {% elif task["status"] == 'PENDING' %}
                                                <div class="col TASKS-TABLE-C text-warning" style="font-weight: bold;">{{ task.status }}</div>
                                            {% elif task["status"] == 'UNKNOWN' %}
                                                <div class="col TASKS-TABLE-C text-info" style="font-weight: bold;">{{ task.status }}</div>
                                            {% else %}}
                                                <div class="col TASKS-TABLE-C">{{ task.status }}</div>
                                            {% endif %}
                        {#                <div class="col TASKS-TABLE-C">{{ task.result }}</div>#}
                                        <div class="col TASKS-TABLE-C" style="font-weight: bold;">{{ task.endpoint_name }}</div>
                                    </section>
>>>>>>> 95105fbe
                                {% if num.append(num.pop() + 1) %}{% endif %}
                            {% endif %}
                        {% endfor %}
                    </section>
                {% endfor %}
            </div>
        </section>

        <nav class="container PADDING-0 FLEX-RIGHT">
{#            <a href="#">Previous</a>#}
            <div class="dropdown">
                <a class="dropdown-toggle" data-toggle="dropdown" href="#">Page</a>
                <menu class="dropdown-menu PAGE-DROPDOWN-MENU">
                    {% for page in range(numPages) %}
                        <a class="PAGE-DROPDOWN-ITEM" data-toggle="tab" href="#page{{ loop.index }}">{{ loop.index }}</a>
                    {% endfor %}
                </menu>
            </div>
{#            <a href="#">Next</a>#}
        </nav>

<script src="https://code.jquery.com/jquery-3.2.1.slim.min.js">
    </script>


    {% endif %}
{% endblock %}<|MERGE_RESOLUTION|>--- conflicted
+++ resolved
@@ -55,8 +55,7 @@
                         {% for results in range(30) %}
                             {% if num[0] < tasks_total %}
                                 {% set task = tasks[num[0]] %}
-<<<<<<< HEAD
-                                <section class="row TABLE-ROW SIDE-MARGIN-0">
+                                <section class="row clickable TABLE-ROW SIDE-MARGIN-0" onclick="window.location='{{ url_for('guiapi.view_tasks', task_id=task['task_id']) }}'">
                                     <div class="col-4 TABLE-COL-B">
                                         <a href="{{ url_for('guiapi.view_tasks', task_id=task['task_id']) }}">{{ task.task_id }}</a>
                                     </div>
@@ -78,29 +77,6 @@
                                     {% endif %}
                                     <div class="col-3 TABLE-COL-B">{{ task.endpoint_name }}</div>
                                 </section>
-=======
-                                    <section class="row TASKS-TABLE-R clickable" style="margin-left: 0px; margin-right: 0px;" onclick="window.location='{{ url_for('guiapi.view_tasks', task_id=task['task_id']) }}'">
-                                        <div class="col TASKS-TABLE-C">
-                                            <a href="{{ url_for('guiapi.view_tasks', task_id=task['task_id']) }}" style="font-weight: bold;">{{ task.task_id }}</a></div>
-                                            <div class="col TASKS-TABLE-C" style="font-weight: bold;">
-                                                <a href="{{ url_for('guiapi.view', uuid=task['function_id']) }}" style="font-weight: bold;">{{ task.function_name }}</a></div>
-                                            {% if task["status"] == 'SUCCEEDED' %}
-                                                <div class="col TASKS-TABLE-C text-success" style="font-weight: bold;">{{ task.status }}</div>
-                                            {% elif task["status"] == 'FAILED' %}
-                                                <div class="col TASKS-TABLE-C text-danger" style="font-weight: bold;">{{ task.status }}</div>
-                                            {% elif task["status"] == 'ACTIVE' %}
-                                                <div class="col TASKS-TABLE-C text-primary" style="font-weight: bold;">{{ task.status }}</div>
-                                            {% elif task["status"] == 'PENDING' %}
-                                                <div class="col TASKS-TABLE-C text-warning" style="font-weight: bold;">{{ task.status }}</div>
-                                            {% elif task["status"] == 'UNKNOWN' %}
-                                                <div class="col TASKS-TABLE-C text-info" style="font-weight: bold;">{{ task.status }}</div>
-                                            {% else %}}
-                                                <div class="col TASKS-TABLE-C">{{ task.status }}</div>
-                                            {% endif %}
-                        {#                <div class="col TASKS-TABLE-C">{{ task.result }}</div>#}
-                                        <div class="col TASKS-TABLE-C" style="font-weight: bold;">{{ task.endpoint_name }}</div>
-                                    </section>
->>>>>>> 95105fbe
                                 {% if num.append(num.pop() + 1) %}{% endif %}
                             {% endif %}
                         {% endfor %}
@@ -122,9 +98,6 @@
 {#            <a href="#">Next</a>#}
         </nav>
 
-<script src="https://code.jquery.com/jquery-3.2.1.slim.min.js">
-    </script>
-
-
+        <script src="https://code.jquery.com/jquery-3.2.1.slim.min.js"></script>
     {% endif %}
 {% endblock %}