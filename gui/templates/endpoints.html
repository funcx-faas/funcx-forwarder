{% extends "layout.html" %}
{% block content %}
    <h1 class="container PAGE-TITLE" style="padding-left: 0px;">Endpoints</h1>
    {% if endpoints|length < 1 %}
        <div class="container" style="padding: 0;">
            <span>You currently have no endpoints. Create a new endpoint here!
        </div>
    {% else %}
        <table class="container">
<<<<<<< HEAD
            <tr class="ENDPOINTS-LABELS row">
                <th class="col">No. of online endpoints:</th>
                <th class="col">{{ endpoints_online }}</th>
            </tr>
            <tr class="ENDPOINTS-LABELS row">
                <th class="col">No. of offline endpoints:</th>
                <th class="col">{{ endpoints_offline }}</th>
            </tr>
            <tr class="ENDPOINTS-LABELS row">
                <th class="col-6">Total no. of endpoints:</th>
                <th class="col-6">{{ endpoints_total }}</th>
=======
            <tr class="ENDPOINTS-TABLE-LABELS row" style="margin-left: 0px; margin-right: 0px;">
                <th class="col-4">No. of online endpoints:</th>
                <th class="col">{{ endpoints_online }}</th>
            </tr>
            <tr class="ENDPOINTS-TABLE-LABELS row" style="margin-left: 0px; margin-right: 0px;">
                <th class="col-4">No. of offline endpoints:</th>
                <th class="col">{{ endpoints_offline }}</th>
            </tr>
            <tr class="ENDPOINTS-TABLE-LABELS row" style="margin-left: 0px; margin-right: 0px;">
                <th class="col-4">Total no. of endpoints:</th>
                <th class="col">{{ endpoints_total }}</th>
            </tr>
        </table>
        <br/>
        <table class="container">
            <tr class="ENDPOINTS-TABLE-LABELS row" style="margin-left: 0px; margin-right: 0px;">
                <th class="col">Create a new endpoint here!</th>
>>>>>>> 4cd72d1d
            </tr>
        </table>
        <br/>
        <table class="container">
            <tr id="ENDPOINTS-TABLE-LABELS" class="row">
                <th class="col-2">Endpoint Name</th>
                <th class="col-5">Endpoint UUID</th>
                <th class="col-2">Status</th>
                <th class="col">Date Created</th>
            </tr>
        </table>
        <table class="container" id="ENDPOINTS-TABLE">
            {% for sites in endpoints %}
            <tr class="row ENDPOINTS-TABLE-R" style="margin-left: 0px; margin-right: 0px;">
                <th class="col-2 ENDPOINTS-TABLE-C">{{ sites.endpoint_name }}</th>
                <th class="col-5 ENDPOINTS-TABLE-C">{{ sites.endpoint_uuid }}</th>
                    {% if sites["status"] == 'ONLINE' %}
                        <th class="col-2 ENDPOINTS-TABLE-C text-success">{{ sites.status }}</th>
                    {% elif sites["status"] == 'OFFLINE' %}
                        <th class="col-2 ENDPOINTS-TABLE-C text-danger">{{ sites.status }}</th>
                    {% else %}
                        <th class="col-2 ENDPOINTS-TABLE-C text-primary">{{ sites.status }}</th>
                    {% endif %}
                <th class="col ENDPOINTS-TABLE-C">{{ sites['created_at'].date() }} {{ sites['created_at'].strftime('%X') }}</th>
            </tr>
            {% endfor %}
        </table>
    {% endif %}
{% endblock %}<|MERGE_RESOLUTION|>--- conflicted
+++ resolved
@@ -7,37 +7,23 @@
         </div>
     {% else %}
         <table class="container">
-<<<<<<< HEAD
-            <tr class="ENDPOINTS-LABELS row">
-                <th class="col">No. of online endpoints:</th>
-                <th class="col">{{ endpoints_online }}</th>
-            </tr>
-            <tr class="ENDPOINTS-LABELS row">
-                <th class="col">No. of offline endpoints:</th>
-                <th class="col">{{ endpoints_offline }}</th>
-            </tr>
-            <tr class="ENDPOINTS-LABELS row">
-                <th class="col-6">Total no. of endpoints:</th>
-                <th class="col-6">{{ endpoints_total }}</th>
-=======
-            <tr class="ENDPOINTS-TABLE-LABELS row" style="margin-left: 0px; margin-right: 0px;">
+            <tr class="ENDPOINTS-TABLE-LABELS row">
                 <th class="col-4">No. of online endpoints:</th>
                 <th class="col">{{ endpoints_online }}</th>
             </tr>
-            <tr class="ENDPOINTS-TABLE-LABELS row" style="margin-left: 0px; margin-right: 0px;">
+            <tr class="ENDPOINTS-TABLE-LABELS row">
                 <th class="col-4">No. of offline endpoints:</th>
                 <th class="col">{{ endpoints_offline }}</th>
             </tr>
-            <tr class="ENDPOINTS-TABLE-LABELS row" style="margin-left: 0px; margin-right: 0px;">
+            <tr class="ENDPOINTS-TABLE-LABELS row">
                 <th class="col-4">Total no. of endpoints:</th>
                 <th class="col">{{ endpoints_total }}</th>
             </tr>
         </table>
         <br/>
         <table class="container">
-            <tr class="ENDPOINTS-TABLE-LABELS row" style="margin-left: 0px; margin-right: 0px;">
+            <tr class="ENDPOINTS-TABLE-LABELS row">
                 <th class="col">Create a new endpoint here!</th>
->>>>>>> 4cd72d1d
             </tr>
         </table>
         <br/>
