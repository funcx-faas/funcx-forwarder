{% extends "layout.html" %}
{% block content %}
    <h1 class="container PAGE-TITLE">Endpoints</h1>
    {% if endpoints|length < 1 %}
        <div class="container PADDING-0">
            <span>You do not have any endpoints. </span>
        </div>
    {% else %}

        <section class="container TABLE-INFO PADDING-0">
            <div class="row SIDE-MARGIN-0">
                <div class="col PADDING-0">
                    {% if endpoints|length == 1 %}
                        <span class="TABLE-TOTAL">You have 1 endpoint.</span>
                    {% else %}
                        <span class="TABLE-TOTAL">You have {{ endpoints_total }} endpoints.</span>
                    {% endif %}
                    <span class="TABLE-SUBTOTAL">Online: {{ endpoints_online }}</span>
                    <span class="TABLE-SUBTOTAL">Offline: {{ endpoints_offline }}</span>
                </div>

                <nav class="col PADDING-0 FLEX-RIGHT FLEX-BOTTOM">
        {#            <a href="#">Previous</a>#}
                    <div class="dropdown">
                        <a class="dropdown-toggle" data-toggle="dropdown" href="#">Page</a>
                        <menu class="dropdown-menu PAGE-DROPDOWN-MENU">
                            {% for page in range(numPages) %}
                                <a class="PAGE-DROPDOWN-ITEM" data-toggle="tab" href="#page{{ loop.index }}">{{ loop.index }}</a>
                            {% endfor %}
                        </menu>
                    </div>
        {#            <a href="#">Next</a>#}
                </nav>
            </div>
<<<<<<< HEAD
        </section>
=======
{#            <a href="#">Next</a>#}
        </nav>
        <table class="container">
            <tr class="row ENDPOINTS-TABLE-LABELS">
                <th class="col-2">Endpoint Name</th>
                <th class="col-4">Endpoint UUID</th>
                <th class="col-2">Status</th>
                <th class="col">Date Created</th>
            </tr>
        </table>
>>>>>>> 95105fbe

        <section class="container PADDING-0">
            <div class="row TABLE-LABELS SIDE-MARGIN-0">
                <div class="col-2">Endpoint Name</div>
                <div class="col-5">Endpoint UUID</div>
                <div class="col-2">Status</div>
                <div class="col">Date Created</div>
            </div>
        </section>

        <section class="container TABLE PADDING-0">
            <div class="tab-content">
                {% set num = [0] %}
                {% set bound = numPages + 1 %}
                {% for page in range(1, bound) %}
                    {% if page == 1 %}
                        {% set status = "active" %}
                    {% else %}
                        {% set status = "" %}
                    {% endif %}
                    <section class="tab-pane {{ status }}" id="page{{ page }}">
                        {% for results in range(30) %}
                            {% if num[0] < endpoints_total %}
                                {% set sites = endpoints[num[0]] %}
<<<<<<< HEAD
                                <section class="row TABLE-ROW SIDE-MARGIN-0">
                                    <div class="col-2 TABLE-COL-B">{{ sites.endpoint_name }}</div>
                                    <div class="col-5 TABLE-COL">{{ sites.endpoint_uuid }}</div>
=======
                                <section class="row ENDPOINTS-TABLE-R" style="margin-left: 0px; margin-right: 0px;">
                                    <div class="col-2 ENDPOINTS-TABLE-C" style="font-weight: bold;">{{ sites.endpoint_name }}</div>
                                    <div class="col-4 ENDPOINTS-TABLE-C">{{ sites.endpoint_uuid }}</div>
>>>>>>> 95105fbe
                                        {% if sites["status"] == 'ONLINE' %}
                                            <div class="col-2 TABLE-COL-B text-success">{{ sites.status }}</div>
                                        {% elif sites["status"] == 'OFFLINE' %}
                                            <div class="col-2 TABLE-COL-B text-danger">{{ sites.status }}</div>
                                        {% else %}
                                            <div class="col-2 TABLE-COL-B text-primary">{{ sites.status }}</div>
                                        {% endif %}
<<<<<<< HEAD
                                    <div class="col TABLE-COL">{{ sites['created_at'].date() }} {{ sites['created_at'].strftime('%X') }}</div>
=======
                                    <div class="col-3 ENDPOINTS-TABLE-C">{{ sites['created_at'].date() }} {{ sites['created_at'].strftime('%X') }}</div>
                                    <div class="col-1 ENDPOINTS-TABLE-C">
                                        <a href="">
                                            <img src="{{ url_for('static', filename='imgs/design/button_x.png') }}" style="display: inline-block; height: 20px;width: 20px">
                                        </a>
                                    </div>
>>>>>>> 95105fbe
                                </section>
                                {% if num.append(num.pop() + 1) %}{% endif %}
                            {% endif %}
                        {% endfor %}
                    </section>
                {% endfor %}
            </div>
        </section>

        <nav class="container PADDING-0 FLEX-RIGHT">
{#            <a href="#">Previous</a>#}
            <div class="dropdown">
                <a class="dropdown-toggle" data-toggle="dropdown" href="#">Page</a>
                <menu class="dropdown-menu PAGE-DROPDOWN-MENU">
                    {% for page in range(numPages) %}
                        <a class="PAGE-DROPDOWN-ITEM" data-toggle="tab" href="#page{{ loop.index }}">{{ loop.index }}</a>
                    {% endfor %}
                </menu>
            </div>
{#            <a href="#">Next</a>#}
        </nav>

    {% endif %}
{% endblock %}<|MERGE_RESOLUTION|>--- conflicted
+++ resolved
@@ -32,20 +32,7 @@
         {#            <a href="#">Next</a>#}
                 </nav>
             </div>
-<<<<<<< HEAD
         </section>
-=======
-{#            <a href="#">Next</a>#}
-        </nav>
-        <table class="container">
-            <tr class="row ENDPOINTS-TABLE-LABELS">
-                <th class="col-2">Endpoint Name</th>
-                <th class="col-4">Endpoint UUID</th>
-                <th class="col-2">Status</th>
-                <th class="col">Date Created</th>
-            </tr>
-        </table>
->>>>>>> 95105fbe
 
         <section class="container PADDING-0">
             <div class="row TABLE-LABELS SIDE-MARGIN-0">
@@ -70,15 +57,9 @@
                         {% for results in range(30) %}
                             {% if num[0] < endpoints_total %}
                                 {% set sites = endpoints[num[0]] %}
-<<<<<<< HEAD
                                 <section class="row TABLE-ROW SIDE-MARGIN-0">
                                     <div class="col-2 TABLE-COL-B">{{ sites.endpoint_name }}</div>
                                     <div class="col-5 TABLE-COL">{{ sites.endpoint_uuid }}</div>
-=======
-                                <section class="row ENDPOINTS-TABLE-R" style="margin-left: 0px; margin-right: 0px;">
-                                    <div class="col-2 ENDPOINTS-TABLE-C" style="font-weight: bold;">{{ sites.endpoint_name }}</div>
-                                    <div class="col-4 ENDPOINTS-TABLE-C">{{ sites.endpoint_uuid }}</div>
->>>>>>> 95105fbe
                                         {% if sites["status"] == 'ONLINE' %}
                                             <div class="col-2 TABLE-COL-B text-success">{{ sites.status }}</div>
                                         {% elif sites["status"] == 'OFFLINE' %}
@@ -86,16 +67,12 @@
                                         {% else %}
                                             <div class="col-2 TABLE-COL-B text-primary">{{ sites.status }}</div>
                                         {% endif %}
-<<<<<<< HEAD
                                     <div class="col TABLE-COL">{{ sites['created_at'].date() }} {{ sites['created_at'].strftime('%X') }}</div>
-=======
-                                    <div class="col-3 ENDPOINTS-TABLE-C">{{ sites['created_at'].date() }} {{ sites['created_at'].strftime('%X') }}</div>
-                                    <div class="col-1 ENDPOINTS-TABLE-C">
+                                    <div class="col-1 TABLE-COL">
                                         <a href="">
                                             <img src="{{ url_for('static', filename='imgs/design/button_x.png') }}" style="display: inline-block; height: 20px;width: 20px">
                                         </a>
                                     </div>
->>>>>>> 95105fbe
                                 </section>
                                 {% if num.append(num.pop() + 1) %}{% endif %}
                             {% endif %}
