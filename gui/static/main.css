body {
    padding-left: 0 !important;
    padding-right: 0 !important;
}

header {
    margin-bottom: 1.5em;
}

.BODY_MAIN {
    padding-top: 75px;
    padding-bottom: 10px;
}

.PAGE-TITLE {
    margin-bottom: 12px;
    padding-left: 0 !important;
}

.ALERT {
    margin-top: -25px;
}

.INLINE-BLOCK {
    display: inline-block;
}

/* Start Page */

#START-HEADER {
    align-items: flex-start;
    background-color: #335BA2;
    color: rgb(250,250,250);
    display: flex;
    /*justify-content: flex-start;*/
    margin-bottom: 70px;
    padding: 20px;
    padding-top: 0px;
}

#START-LOGO {
    /*background-color: red;*/
    display: inline-block;
    margin-right: 24px;
    width: 200px;
}

#START-HEADER-COL {
    display: inline-block;
    margin-top: 36px;
}

.BTN-OUTLINE {
    background-color: rgba(250,250,250,0);
    border: 1px solid rgb(250,250,250) !important;
    /*border-radius: 3px;*/
    color: rgb(250,250,250) !important;
    /*line-height: 1em;*/
    /*padding: 8px !important;*/
    transition: color .15s ease-in-out, background-color .15s ease-in-out;
}

.BTN-OUTLINE:hover {
    background-color: rgba(250,250,250,1);
    color: #335BA2 !important;
}

.BTN-IMG {
    filter: brightness(5);
}

.BTN-OUTLINE:hover .BTN-IMG {
    filter: brightness(1);
}

.CENTER {
    text-align: center;
}

.CIRCLE-NUM {
    margin-bottom: 20px;
    width: 100px;
}

.STEP-DESC {
    color: rgb(64,64,64);
    display: block;
    font-size: 2em;
}

.DIVIDE {
    border-top: 1px solid rgb(227,227,227);
    margin: 60px auto 60px auto;
    width: 90%;
}

.START-SECTION-TEXT {
    font-size: 1.5em;
    text-align: left;
}

.START-SECTION-HEADER {
    color: rgb(64,64,64);
    font-size: 2.2em;
    margin-bottom: 20px;
}

.START-IMG {
    display: inline-block;
    padding: 0 !important;
}


/* Site Navigation */

#NAVBAR {
    background-color: #335BA2;
    /*height: 40px;*/
    /*margin-bottom: 25px;*/
    padding-bottom: 0px;
    padding-top: 0px;
}

#NAV-LOGO {
    /*filter: invert(100%);*/
    margin-left: 10px;
    width: 70px;
}

.NAV-LINK {
    margin: 0px 2px 0px 2px;
}

.NAV-EXTERNAL-LINK {
    border-radius: 20%;
}

.NAV-EXTERNAL-LINK:hover {
    background-color: rgba(255,255,255,0.25);
}

.NAV-EXTERNAL-IMG {
    /*filter: invert(100%);*/
    width: 35px;
}


/* Home Page */

.HOME-ROW {
    display: flex;
    margin-bottom: 50px;
}

.IMG-LINK-COL {
    align-items: flex-end;
    background-color:#d6eef8;
    background-size: cover;
    color: rgb(250,250,250);
    display: flex;
    font-size: 1em;
    height:350px;
    margin:20px;
    padding: 0 !important;
}

.IMG-LINK-COL:hover {
    color: rgb(250,250,250);
}

.IMG-LINK-COL-CAPTION {
    background-color: rgba(70,70,70,0.8);
    padding: 10px 5px 10px 5px !important;
    transition: font-size .1s ease-in-out;
}

.IMG-LINK-COL:hover .IMG-LINK-COL-CAPTION{
    font-size: 1.4em;
}

blockquote {
    font-size: 1.5em;
    font-style: italic;
}

/* Functions Page */

#FUNCTIONS-TEXT {
    padding-left: 14px;
    padding-right: 14px;
    font-weight: bold;

}

#FUNCTIONS-TABLE {
    background-color: rgb(245,245,245);
    border: 1px solid rgb(221,221,221);
    border-bottom: none;
    /*padding-top: 50px;*/
}

#FUNCTIONS-TABLE-LABELS {
    padding-left: 14px;
    padding-right: 14px;
}

#FUNCTIONS-TABLE-LABELS:first-child {
    padding-left: 0px;
}

#FUNCTIONS-TABLE-LABELS:last-child {
    padding-right: 0px;
}

.FUNCTIONS-TABLE-R {
    border-bottom: 1px solid rgb(221,221,221);
    color:rgb(118,118,118);
    padding: 5px 14px;
}

.FUNCTIONS-TABLE-C:first-child {
    padding-left: 0px;
}

.FUNCTIONS-TABLE-C:last-child {
    padding-right: 0px;
}


/* View & Edit Pages */

#VIEW-INFO {
    background-color: rgb(245,245,245);
    border: 1px solid rgb(221,221,221);
    border-radius: 5px;
    cursor: auto;
    margin-bottom: 20px;
    /*margin-left: 20px;*/
    margin-top: 5px;
    padding-bottom: 8px !important;
    padding-top: 5px !important;
}

dd {
    display: inline-block;
    margin-bottom: 0.5em;
}

.FORM-FIELD {
    font-size: 1em !important;
    line-height: 1em !important;
    width: 225px !important;
}

#FUNC-DESC {
    font-size: 1em !important;
    line-height: 1em !important;
    min-height: 62px;
    min-width: 225px !important;
    overflow: scroll;
    resize: both;
}

#FUNC-CODE {
    border: 2px solid rgb(221,221,221);
    border-radius: 5px;
    font-family: SFMono-Regular,Menlo,Monaco,Consolas,"Liberation Mono","Courier New",monospace;
    font-size: 87.5%;
    height: 24em;
    margin-bottom: 16px;
    margin-left: -14px;
    overflow: scroll;
    padding: 0.5em;
    resize: both;
    width: 48em;
}

/* ERROR */
.ERROR-HEADING {
    font-size: 50px;
    font-weight: bold;
}

/*.ERROR-TITLE {*/
/*    font-family: "Times New Roman";*/
/*    font-size: 60px;*/
/*    font-style: italic;*/
/*}*/

.ERROR-MAIN {
    font-size: 70px;
    line-height: 1em;
    font-style: italic;
    font-family: "Times New Roman";
    margin-left: 40px;
<<<<<<< HEAD
}

.ERROR-CODE {
    font-family: SFMono-Regular,Menlo,Monaco,Consolas,"Liberation Mono","Courier New",monospace;
    font-size: 15px;
    margin-left: 20px;
}


/*ENDPOINTS*/

#ENDPOINTS-TABLE {
    background-color: rgb(245,245,245);
    border: 1px solid rgb(221,221,221);
    border-bottom: none;
    /*padding-top: 50px;*/
}

.ENDPOINTS-TABLE-LABELS {
    padding-left: 14px;
    padding-right: 14px;
}

#ENDPOINTS-TABLE-LABELS:first-child {
    padding-left: 0px;
}

#ENDPOINTS-TABLE-LABELS:last-child {
    padding-right: 0px;
}

.ENDPOINTS-TABLE-R {
    border-bottom: 1px solid rgb(221,221,221);
    color:rgb(118,118,118);
    padding: 5px 14px;
}

.ENDPOINTS-TABLE-C:first-child {
    padding-left: 0px;
}

.FUNCTIONS-TABLE-C:last-child {
    padding-right: 0px;
=======
}

.ERROR-CODE {
    font-family: SFMono-Regular,Menlo,Monaco,Consolas,"Liberation Mono","Courier New",monospace;
    font-size: 15px;
    margin-left: 20px;
>>>>>>> c8e82696
}<|MERGE_RESOLUTION|>--- conflicted
+++ resolved
@@ -293,7 +293,7 @@
     font-style: italic;
     font-family: "Times New Roman";
     margin-left: 40px;
-<<<<<<< HEAD
+
 }
 
 .ERROR-CODE {
@@ -337,12 +337,12 @@
 
 .FUNCTIONS-TABLE-C:last-child {
     padding-right: 0px;
-=======
+}
+
 }
 
 .ERROR-CODE {
     font-family: SFMono-Regular,Menlo,Monaco,Consolas,"Liberation Mono","Courier New",monospace;
     font-size: 15px;
     margin-left: 20px;
->>>>>>> c8e82696
-}+}
