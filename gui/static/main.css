body {
    padding-left: 0 !important;
    padding-right: 0 !important;
}

header {
    margin-bottom: 1.5em;
}

.BODY_MAIN {
    padding-top: 75px;
    padding-bottom: 10px;
}

.PAGE-TITLE {
    margin-bottom: 12px;
    padding-left: 0 !important;
}

.ALERT {
    margin-top: -25px;
}

.INLINE-BLOCK {
    display: inline-block;
}

/* Start Page */

#START-HEADER {
    align-items: flex-start;
    background-color: #335BA2;
    color: rgb(250,250,250);
    display: flex;
    /*justify-content: flex-start;*/
    margin-bottom: 70px;
    padding: 20px;
    padding-top: 0px;
}

#START-LOGO {
    /*background-color: red;*/
    display: inline-block;
    margin-right: 24px;
    width: 200px;
}

#START-HEADER-COL {
    display: inline-block;
    margin-top: 36px;
}

.BTN-OUTLINE {
    background-color: rgba(250,250,250,0);
    border: 1px solid rgb(250,250,250) !important;
    /*border-radius: 3px;*/
    color: rgb(250,250,250) !important;
    /*line-height: 1em;*/
    /*padding: 8px !important;*/
    transition: color .15s ease-in-out, background-color .15s ease-in-out;
}

.BTN-OUTLINE:hover {
    background-color: rgba(250,250,250,1);
    color: #335BA2 !important;
}

.BTN-IMG {
    filter: brightness(5);
}

.BTN-OUTLINE:hover .BTN-IMG {
    filter: brightness(1);
}

.CENTER {
    text-align: center;
}

.CIRCLE-NUM {
    margin-bottom: 20px;
    width: 100px;
}

.STEP-DESC {
    color: rgb(64,64,64);
    display: block;
    font-size: 2em;
}

.DIVIDE {
    border-top: 1px solid rgb(227,227,227);
    margin: 60px auto 60px auto;
    width: 90%;
}

.START-SECTION-TEXT {
    font-size: 1.5em;
    text-align: left;
}

.START-SECTION-HEADER {
    color: rgb(64,64,64);
    font-size: 2.2em;
    margin-bottom: 20px;
}

.START-IMG {
    display: inline-block;
    padding: 0 !important;
}


/* Site Navigation */

#NAVBAR {
    background-color: #335BA2;
    /*height: 40px;*/
    /*margin-bottom: 25px;*/
    padding-bottom: 0px;
    padding-top: 0px;
}

#NAV-LOGO {
    /*filter: invert(100%);*/
    margin-left: 10px;
    width: 70px;
}

.NAV-LINK {
    margin: 0px 2px 0px 2px;
}

.NAV-EXTERNAL-LINK {
    border-radius: 20%;
}

.NAV-EXTERNAL-LINK:hover {
    background-color: rgba(255,255,255,0.25);
}

.NAV-EXTERNAL-IMG {
    /*filter: invert(100%);*/
    width: 35px;
}


/* Home Page */

.HOME-ROW {
    display: flex;
    margin-bottom: 50px;
}

.IMG-LINK-COL {
    align-items: flex-end;
    background-color:#d6eef8;
    background-size: cover;
    color: rgb(250,250,250);
    display: flex;
    font-size: 1em;
    height:350px;
    margin:20px;
    padding: 0 !important;
}

.IMG-LINK-COL:hover {
    color: rgb(250,250,250);
}

.IMG-LINK-COL-CAPTION {
    background-color: rgba(70,70,70,0.8);
    padding: 10px 5px 10px 5px !important;
    transition: font-size .1s ease-in-out;
}

.IMG-LINK-COL:hover .IMG-LINK-COL-CAPTION{
    font-size: 1.4em;
}

blockquote {
    font-size: 1.5em;
    font-style: italic;
}

/* Functions Page */

#FUNCTIONS-TEXT {
    padding-left: 14px;
    padding-right: 14px;
    font-weight: bold;

}

#FUNCTIONS-TABLE {
    background-color: rgb(245,245,245);
    border: 1px solid rgb(221,221,221);
    border-bottom: none;
    /*padding-top: 50px;*/
}

#FUNCTIONS-TABLE-LABELS {
    padding-left: 14px;
    padding-right: 14px;
}

#FUNCTIONS-TABLE-LABELS:first-child {
    padding-left: 0px;
}

#FUNCTIONS-TABLE-LABELS:last-child {
    padding-right: 0px;
}

.FUNCTIONS-TABLE-R {
    border-bottom: 1px solid rgb(221,221,221);
    color:rgb(118,118,118);
    padding: 5px 14px;
}

.FUNCTIONS-TABLE-C:first-child {
    padding-left: 0px;
}

.FUNCTIONS-TABLE-C:last-child {
    padding-right: 0px;
}


/* View & Edit Pages */

#VIEW-INFO {
    background-color: rgb(245,245,245);
    border: 1px solid rgb(221,221,221);
    border-radius: 5px;
    cursor: auto;
    margin-bottom: 20px;
    /*margin-left: 20px;*/
    margin-top: 5px;
    padding-bottom: 8px !important;
    padding-top: 5px !important;
}

dd {
    display: inline-block;
    margin-bottom: 0.5em;
}

.FORM-FIELD {
    font-size: 1em !important;
    line-height: 1em !important;
    width: 225px !important;
}

#FUNC-DESC {
    font-size: 1em !important;
    line-height: 1em !important;
    min-height: 62px;
    min-width: 225px !important;
    overflow: scroll;
    resize: both;
}

#FUNC-CODE {
    border: 2px solid rgb(221,221,221);
    border-radius: 5px;
    font-family: SFMono-Regular,Menlo,Monaco,Consolas,"Liberation Mono","Courier New",monospace;
    font-size: 87.5%;
    height: 24em;
    margin-bottom: 16px;
    margin-left: -14px;
    overflow: scroll;
    padding: 0.5em;
    resize: both;
    width: 48em;
}


/* ERROR */

#ERROR-HEADING {
    font-size: 50px;
    font-weight: bold;
    margin-bottom: -10px !important;
}

#ERROR-MAIN {
    font-family: "Times New Roman";
<<<<<<< HEAD
    font-size: 10em;
    font-style: italic;
    margin: 0px 0px 20px 120px !important;
=======
    margin-left: 40px;

>>>>>>> 4cd72d1d
}

#ERROR-MESSAGE {
    font-family: SFMono-Regular,Menlo,Monaco,Consolas,"Liberation Mono","Courier New",monospace;
    font-size: 15px;
    line-height: 1.5em;
    /*margin-left: 20px;*/
}


/* ENDPOINTS */

<<<<<<< HEAD
.ENDPOINTS-LABELS {
    margin-left: 0 !important;
    margin-right: 0 !important;
    padding-left: 14px;
    padding-right: 14px;
}

=======
>>>>>>> 4cd72d1d
#ENDPOINTS-TABLE {
    background-color: rgb(245,245,245);
    border: 1px solid rgb(221,221,221);
    border-bottom: none;
    /*padding-top: 50px;*/
}

<<<<<<< HEAD
#ENDPOINTS-TABLE-LABELS {
    margin-left: 0px !important;
    margin-right: 0px !important;
=======
.ENDPOINTS-TABLE-LABELS {
>>>>>>> 4cd72d1d
    padding-left: 14px;
    padding-right: 14px;
}

#ENDPOINTS-TABLE-LABELS:first-child {
    padding-left: 0px;
}

#ENDPOINTS-TABLE-LABELS:last-child {
    padding-right: 0px;
}

.ENDPOINTS-TABLE-R {
    border-bottom: 1px solid rgb(221,221,221);
    color:rgb(118,118,118);
    padding: 5px 14px;
}

.ENDPOINTS-TABLE-C:first-child {
    padding-left: 0px;
}

.ENDPOINTS-TABLE-C:last-child {
    padding-right: 0px;
}

}

.ERROR-CODE {
    font-family: SFMono-Regular,Menlo,Monaco,Consolas,"Liberation Mono","Courier New",monospace;
    font-size: 15px;
    margin-left: 20px;
}
<|MERGE_RESOLUTION|>--- conflicted
+++ resolved
@@ -286,14 +286,9 @@
 
 #ERROR-MAIN {
     font-family: "Times New Roman";
-<<<<<<< HEAD
     font-size: 10em;
     font-style: italic;
     margin: 0px 0px 20px 120px !important;
-=======
-    margin-left: 40px;
-
->>>>>>> 4cd72d1d
 }
 
 #ERROR-MESSAGE {
@@ -306,16 +301,6 @@
 
 /* ENDPOINTS */
 
-<<<<<<< HEAD
-.ENDPOINTS-LABELS {
-    margin-left: 0 !important;
-    margin-right: 0 !important;
-    padding-left: 14px;
-    padding-right: 14px;
-}
-
-=======
->>>>>>> 4cd72d1d
 #ENDPOINTS-TABLE {
     background-color: rgb(245,245,245);
     border: 1px solid rgb(221,221,221);
@@ -323,13 +308,9 @@
     /*padding-top: 50px;*/
 }
 
-<<<<<<< HEAD
-#ENDPOINTS-TABLE-LABELS {
+.ENDPOINTS-TABLE-LABELS {
     margin-left: 0px !important;
     margin-right: 0px !important;
-=======
-.ENDPOINTS-TABLE-LABELS {
->>>>>>> 4cd72d1d
     padding-left: 14px;
     padding-right: 14px;
 }
@@ -354,12 +335,4 @@
 
 .ENDPOINTS-TABLE-C:last-child {
     padding-right: 0px;
-}
-
-}
-
-.ERROR-CODE {
-    font-family: SFMono-Regular,Menlo,Monaco,Consolas,"Liberation Mono","Courier New",monospace;
-    font-size: 15px;
-    margin-left: 20px;
-}
+}