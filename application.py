import os
from flask import Flask

from routes.funcx import funcx_api
from routes.automate import automate_api
from routes.auth import auth_api

application = Flask(__name__)

<<<<<<< HEAD
application.config.from_object(os.environ['APP_SETTINGS'])

=======
>>>>>>> 1c3e31ea
# Include the API blueprint
application.register_blueprint(funcx_api, url_prefix="/api/v1")
application.register_blueprint(automate_api, url_prefix="/automate")
application.register_blueprint(auth_api)



@application.route("/")
def home():
    # TODO: Remove this once the GUI is deployed.
    application.logger.debug("FuncX")
<<<<<<< HEAD
    return "funcX"
=======
    return "funcX Dev"


# Consider using @authenticated decorator so don't need to check user.
@application.route('/login', methods=['GET'])
def login():
    """Send the user to Globus Auth."""
    return redirect(url_for('callback'))


@application.route('/callback', methods=['GET'])
def callback():
    """Handles the interaction with Globus Auth."""
    # If we're coming back from Globus Auth in an error state, the error
    # will be in the "error" query string parameter.
    if 'error' in request.args:
        flash("You could not be logged into the portal: " +
              request.args.get('error_description', request.args['error']))
        return redirect(url_for('home'))

    # Set up our Globus Auth/OAuth2 state
    # redirect_uri = url_for('callback', _external=True)
    redirect_uri = 'https://funcx.org/callback'
    client = _load_funcx_client()
    client.oauth2_start_flow(redirect_uri, refresh_tokens=False)

    # If there's no "code" query string parameter, we're in this route
    # starting a Globus Auth login flow.
    if 'code' not in request.args:
        auth_uri = client.oauth2_get_authorize_url()
        return redirect(auth_uri)
    else:
        # If we do have a "code" param, we're coming back from Globus Auth
        # and can start the process of exchanging an auth code for a token.
        code = request.args.get('code')
        tokens = client.oauth2_exchange_code_for_tokens(code)
        id_token = tokens.decode_id_token(client)
        application.logger.debug(id_token)
        session.update(
            tokens=tokens.by_resource_server,
            is_authenticated=True
        )

        return redirect('https://funcx.org')


@application.route('/logout', methods=['GET'])
def logout():
    """
    - Revoke the tokens with Globus Auth.
    - Destroy the session state.
    - Redirect the user to the Globus Auth logout page.
    """
    client = _load_funcx_client()

    # Revoke the tokens with Globus Auth
    for token, token_type in (
            (token_info[ty], ty)
            # get all of the token info dicts
            for token_info in session['tokens'].values()
            # cross product with the set of token types
            for ty in ('access_token', 'refresh_token')
            # only where the relevant token is actually present
            if token_info[ty] is not None):
        client.oauth2_revoke_token(
            token, additional_params={'token_type_hint': token_type})

    # Destroy the session state
    session.clear()

    redirect_uri = url_for('home', _external=True)

    ga_logout_url = list()
    ga_logout_url.append('https://auth.globus.org/v2/web/logout')
    ga_logout_url.append('?client=6a47fd0c-6423-4851-80a2-c0947c1d884d')
    ga_logout_url.append('&redirect_uri={}'.format(redirect_uri))
    ga_logout_url.append('&redirect_name=https://funcx.org')

    # Redirect the user to the Globus Auth logout page
    return redirect(''.join(ga_logout_url))

>>>>>>> 1c3e31ea


if __name__ == "__main__":
    application.run(debug=True, host="0.0.0.0")<|MERGE_RESOLUTION|>--- conflicted
+++ resolved
@@ -6,108 +6,20 @@
 from routes.auth import auth_api
 
 application = Flask(__name__)
-
-<<<<<<< HEAD
 application.config.from_object(os.environ['APP_SETTINGS'])
 
-=======
->>>>>>> 1c3e31ea
+
 # Include the API blueprint
 application.register_blueprint(funcx_api, url_prefix="/api/v1")
 application.register_blueprint(automate_api, url_prefix="/automate")
 application.register_blueprint(auth_api)
 
 
-
 @application.route("/")
 def home():
     # TODO: Remove this once the GUI is deployed.
     application.logger.debug("FuncX")
-<<<<<<< HEAD
     return "funcX"
-=======
-    return "funcX Dev"
-
-
-# Consider using @authenticated decorator so don't need to check user.
-@application.route('/login', methods=['GET'])
-def login():
-    """Send the user to Globus Auth."""
-    return redirect(url_for('callback'))
-
-
-@application.route('/callback', methods=['GET'])
-def callback():
-    """Handles the interaction with Globus Auth."""
-    # If we're coming back from Globus Auth in an error state, the error
-    # will be in the "error" query string parameter.
-    if 'error' in request.args:
-        flash("You could not be logged into the portal: " +
-              request.args.get('error_description', request.args['error']))
-        return redirect(url_for('home'))
-
-    # Set up our Globus Auth/OAuth2 state
-    # redirect_uri = url_for('callback', _external=True)
-    redirect_uri = 'https://funcx.org/callback'
-    client = _load_funcx_client()
-    client.oauth2_start_flow(redirect_uri, refresh_tokens=False)
-
-    # If there's no "code" query string parameter, we're in this route
-    # starting a Globus Auth login flow.
-    if 'code' not in request.args:
-        auth_uri = client.oauth2_get_authorize_url()
-        return redirect(auth_uri)
-    else:
-        # If we do have a "code" param, we're coming back from Globus Auth
-        # and can start the process of exchanging an auth code for a token.
-        code = request.args.get('code')
-        tokens = client.oauth2_exchange_code_for_tokens(code)
-        id_token = tokens.decode_id_token(client)
-        application.logger.debug(id_token)
-        session.update(
-            tokens=tokens.by_resource_server,
-            is_authenticated=True
-        )
-
-        return redirect('https://funcx.org')
-
-
-@application.route('/logout', methods=['GET'])
-def logout():
-    """
-    - Revoke the tokens with Globus Auth.
-    - Destroy the session state.
-    - Redirect the user to the Globus Auth logout page.
-    """
-    client = _load_funcx_client()
-
-    # Revoke the tokens with Globus Auth
-    for token, token_type in (
-            (token_info[ty], ty)
-            # get all of the token info dicts
-            for token_info in session['tokens'].values()
-            # cross product with the set of token types
-            for ty in ('access_token', 'refresh_token')
-            # only where the relevant token is actually present
-            if token_info[ty] is not None):
-        client.oauth2_revoke_token(
-            token, additional_params={'token_type_hint': token_type})
-
-    # Destroy the session state
-    session.clear()
-
-    redirect_uri = url_for('home', _external=True)
-
-    ga_logout_url = list()
-    ga_logout_url.append('https://auth.globus.org/v2/web/logout')
-    ga_logout_url.append('?client=6a47fd0c-6423-4851-80a2-c0947c1d884d')
-    ga_logout_url.append('&redirect_uri={}'.format(redirect_uri))
-    ga_logout_url.append('&redirect_name=https://funcx.org')
-
-    # Redirect the user to the Globus Auth logout page
-    return redirect(''.join(ga_logout_url))
-
->>>>>>> 1c3e31ea
 
 
 if __name__ == "__main__":
