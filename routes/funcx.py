--- conflicted
+++ resolved
@@ -521,27 +521,14 @@
         response = {'status': 'error',
                     'reason': f'Caught error while registering endpoint {e}'}
 
-<<<<<<< HEAD
-    if not endpoint_uuid:
-        app.logger.debug("Failed to register endpoint. Invalid UUID")
-=======
     try:
         forwarder_ip = app.config['FORWARDER_IP']
         response = register_with_hub(
             f"http://{forwarder_ip}:8080", endpoint_uuid, endpoint_ip_addr)
     except Exception as e:
         app.logger.debug("Caught error during forwarder initialization")
->>>>>>> 0ef604f3
         response = {'status': 'error',
-                    'reason': f'Failed to register endpoint. Invalid UUID.'}
-    else:
-        try:
-            response = register_with_hub(
-                "http://10.0.0.112:8080", endpoint_uuid, endpoint_ip_addr)
-        except Exception as e:
-            app.logger.debug("Caught error during forwarder initialization")
-            response = {'status': 'error',
-                        'reason': f'Failed during broker start {e}'}
+                    'reason': f'Failed during broker start {e}'}
 
     return jsonify(response)
 
