--- conflicted
+++ resolved
@@ -9,14 +9,10 @@
 
 from models.utils import register_endpoint, register_function, get_container, resolve_user
 from models.utils import register_container, get_redis_client
-<<<<<<< HEAD
-from models.utils import resolve_function, log_invocation
+
+from models.utils import resolve_function, log_invocation, db_invocation_logger
 from models.utils import (update_function, delete_function, delete_endpoint, get_ep_whitelist,
                          add_ep_whitelist, delete_ep_whitelist)
-=======
-from models.utils import resolve_function, log_invocation, db_invocation_logger
-from models.utils import update_function, delete_function, delete_endpoint
->>>>>>> 052ca2e3
 
 from authentication.auth import authorize_endpoint, authenticated, authorize_function
 from flask import current_app as app, Blueprint, jsonify, request, abort, send_from_directory, g
