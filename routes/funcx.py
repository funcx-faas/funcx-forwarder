<<<<<<< HEAD
import json
import time
import uuid
import requests

from flask import current_app as app, Blueprint, jsonify, request, abort, send_from_directory, g
from forwarder.forwarder.errors import RegistrationError

from authentication.auth import authenticated_w_uuid
from authentication.auth import authorize_endpoint, authenticated, authorize_function
from errors import *
from models.serializer import serialize_inputs, deserialize_result
from models.tasks import Task
=======
import traceback
import requests
import uuid

from models.tasks import TaskState, Task
from version import VERSION
from errors import *

from authentication.auth import authorize_endpoint, authenticated, authorize_function, authenticated_w_uuid
from errors import *
from models.serializer import serialize_inputs, deserialize_result
>>>>>>> 6e22edf6
from models.utils import register_container, get_redis_client
from models.utils import register_endpoint, register_function, get_container, resolve_user, ingest_function
from models.utils import resolve_function, db_invocation_logger
from models.utils import (update_function, delete_function, delete_endpoint, get_ep_whitelist,
<<<<<<< HEAD
                          add_ep_whitelist, delete_ep_whitelist)
from version import VERSION
from .redis_q import EndpointQueue
=======
                         add_ep_whitelist, delete_ep_whitelist)

from models.serializer import serialize_inputs, deserialize_result

from authentication.auth import authorize_endpoint, authenticated, authorize_function
from flask import current_app as app, Blueprint, jsonify, request, abort, send_from_directory, g

from .redis_q import RedisQueue, EndpointQueue

>>>>>>> 6e22edf6

# Flask
funcx_api = Blueprint("routes", __name__)


def get_db_logger():
    if 'db_logger' not in g:
        g.db_logger = db_invocation_logger()
    return g.db_logger


def auth_and_launch(user_id, function_uuid, endpoints, input_data, app, token, serialize=None):
    """ Here we do basic authz for (user, fn, endpoint(s)) and launch the functions

    Parameters
    ==========

    user_id : str
       user id
    function_uuid : str
       uuid string for functions
    endpoints : [str]
       endpoint_uuid as list
    input_data: [string_buffers]
       input_data as a list in case many function launches are to be made
    app : app object
    token : globus token
    serialize : bool
        Whether or not to serialize the input using the serialization service. This is used
        when the input is not already serialized by the SDK.

    Returns:
       json object
    """
    # Check if the user is allowed to access the function
    if not authorize_function(user_id, function_uuid, token):
        return {'status': 'Failed',
                'reason': f'Unauthorized access to function: {function_uuid}'}

    try:
        fn_code, fn_entry, container_uuid = resolve_function(user_id, function_uuid)
    except Exception as e:
        return {'status': 'Failed',
                'reason': f'Function UUID:{function_uuid} could not be resolved. {e}'}

    # Make sure the user is allowed to use the function on this endpoint
    for ep in endpoints:
        if not authorize_endpoint(user_id, ep, function_uuid, token):
            return {'status': 'Failed',
                    'reason': f'Unauthorized access to endpoint: {ep}'}

    app.logger.debug(f"Got function container_uuid :{container_uuid}")

    # We should replace this with container_hdr = ";ctnr={container_uuid}"
    if not container_uuid:
        container_uuid = 'RAW'

    # We should replace this with serialize_hdr = ";srlz={container_uuid}"
    # TODO: this is deprecated.
    serializer = "ANY"

    # TODO: Store redis connections in g
    rc = get_redis_client()

    if isinstance(input_data, list):
        input_data_items = input_data
    else:
        input_data_items = [input_data]

    task_ids = []

    db_logger = get_db_logger()
    ep_queue = {}
    for ep in endpoints:
        redis_task_queue = EndpointQueue(
            ep,
            hostname=app.config['REDIS_HOST'],
            port=app.config['REDIS_PORT']
        )
        redis_task_queue.connect()
        ep_queue[ep] = redis_task_queue

    for input_data in input_data_items:
        if serialize:
            res = serialize_inputs(input_data)
            if res:
                input_data = res

        # At this point the packed function body and the args are concatable strings
        payload = fn_code + input_data
        task_id = str(uuid.uuid4())
        task = Task(rc, task_id, container_uuid, serializer, payload)

        for ep in endpoints:
            ep_queue[ep].enqueue(task)
            app.logger.debug(f"Task:{task_id} placed on queue for endpoint:{ep}")

            # TODO: creating these connections each will be slow.
            # increment the counter
            rc.incr('funcx_invocation_counter')
            # add an invocation to the database
            # log_invocation(user_id, task_id, function_uuid, ep)
            db_logger.log(user_id, task_id, function_uuid, ep, deferred=True)

        task_ids.append(task_id)
    db_logger.commit()

    return {'status': 'Success',
            'task_uuids': task_ids}


@funcx_api.route('/submit', methods=['POST'])
@authenticated
def submit(user_name):
    """Puts the task request(s) into Redis and returns a list of task UUID(s)
    Parameters
    ----------
    user_name : str
    The primary identity of the user

    POST payload
    ------------
    {
        tasks: []
    }
    Returns
    -------
    json
        The task document
    """
    app.logger.debug(f"batch_run invoked by user:{user_name}")

    try:
        user_id = resolve_user(user_name)
    except Exception:
        msg = f"Failed to resolve user_name:{user_name} to user_id"
        app.logger.error(msg)
        abort(500, description=msg)

    # Extract the token for endpoint verification
    token_str = request.headers.get('Authorization')
    token = str.replace(str(token_str), 'Bearer ', '')

    # Parse out the function info
    tasks = []
    try:
        post_req = request.json
        if 'tasks' in post_req:
            # new client is being used
            tasks = post_req['tasks']
        else:
            # old client was used and create a new task
            function_uuid = post_req['func']
            endpoint = post_req['endpoint']
            input_data = post_req['payload']
            tasks.append([function_uuid, endpoint, input_data])
        serialize = post_req.get('serialize', None)
    except KeyError as e:
        abort(422, description=f"Missing key: {e}")

    results = {'status': 'Success',
               'task_uuids': [],
               'task_uuid': ""}
    for task in tasks:
        res = auth_and_launch(
            user_id, function_uuid=task[0], endpoints=[task[1]],
            input_data=task[2], app=app, token=token, serialize=serialize
        )
        if res.get('status', 'Failed') != 'Success':
            return res
        else:
            results['task_uuids'].extend(res['task_uuids'])
            # For backwards compatibility. <=0.0.1a5 requires "task_uuid" in result
            # Note: previous versions did not support batching, so returning the first one is ok.
            results['task_uuid'] = res['task_uuids'][0]
    return jsonify(results)


# YADU'S BATCH ROUTE FOR ANNA -- CAN WE DELETE?
# If we delete this we should change auth_and_launch to not accept
# lists for input and endpoints
@funcx_api.route('/submit_batch', methods=['POST'])
@authenticated
def submit_batch(user_name):
    """
    Puts the task request(s) into Redis and returns a list of task UUID(s)
    Parameters
    ----------
    user_name : str
    The primary identity of the user
    POST payload
    ------------
    {
    }
    Returns
    -------
    json
        The task document
    """
    app.logger.debug(f"Submit_batch invoked by user:{user_name}")

    if not user_name:
        abort(400, description="Could not find user. You must be "
                               "logged in to perform this function.")
    try:
        user_id = resolve_user(user_name)
    except Exception:
        app.logger.error("Failed to resolve user_name to user_id")
        return jsonify({'status': 'Failed',
                        'reason': 'Failed to resolve user_name:{}'.format(user_name)})

    # Extract the token for endpoint verification
    token_str = request.headers.get('Authorization')
    token = str.replace(str(token_str), 'Bearer ', '')

    # Parse out the function info
    try:
        post_req = request.json
        endpoints = post_req['endpoints']
        function_uuid = post_req['func']
        input_data = post_req['payload']
        serialize = post_req.get('serialize', None)
    except KeyError as e:
        return jsonify({'status': 'Failed',
                        'reason': "Missing Key {}".format(str(e))})
    except Exception as e:
        return jsonify({'status': 'Failed',
                        'reason': 'Request Malformed. Missing critical information: {}'.format(str(e))})

    return jsonify(auth_and_launch(user_id,
                                   function_uuid,
                                   endpoints,
                                   input_data,
                                   app,
                                   token,
                                   serialize=serialize))


def get_tasks_from_redis(task_ids):
    all_tasks = {}

    rc = get_redis_client()
    for task_id in task_ids:
        # Get the task from redis
        if not Task.exists(rc, task_id):
            all_tasks[task_id] = {
                'status': 'failed',
                'reason': 'unknown task id'
            }
            continue

        task = Task.from_id(rc, task_id)
        task_status = task.status
        task_result = task.result
        task_exception = task.exception
        task_completion_t = task.completion_time
        if task_result or task_exception:
            task.delete()

        all_tasks[task_id] = {
            'task_id': task_id,
            'status': task_status,
            'result': task_result,
            'completion_t': task_completion_t,
            'exception': task_exception
        }

        # Note: this is for backwards compat, when we can't include a None result and have a
        # non-complete status, we must forgo the result field if task not complete.
        if not task_result:
            del all_tasks[task_id]['result']
    return all_tasks


# TODO: Old APIs look at "/<task_id>/status" for status and result, when that's changed, we should remove this route
@funcx_api.route("/<task_id>/status", methods=['GET'])
@funcx_api.route("/tasks/<task_id>", methods=['GET'])
@authenticated
def status_and_result(user_name, task_id):
    """Check the status of a task.  Return result if available.

    If the query param deserialize=True is passed, then we deserialize the result object.

    Parameters
    ----------
    user_name : str
        The primary identity of the user
    task_id : str
        The task uuid to look up

    Returns
    -------
    json
        The status of the task
    """
    rc = get_redis_client()

    if not Task.exists(rc, task_id):
        abort(400, "task_id not found")

    task = Task.from_id(rc, task_id)
    task_status = task.status
    task_result = task.result
    task_exception = task.exception
    task_completion_t = task.completion_time
    if task_result or task_exception:
        task.delete()

    deserialize = request.args.get("deserialize", False)
    if deserialize and task_result:
        task_result = deserialize_result(task_result)

    # TODO: change client to have better naming conventions
    # these fields like 'status' should be changed to 'task_status', because 'status' is normally
    # used for HTTP codes.
    response = {
        'task_id': task_id,
        'status': task_status,
        'result': task_result,
        'completion_t': task_completion_t,
        'exception': task_exception
    }

    # Note: this is for backwards compat, when we can't include a None result and have a
    # non-complete status, we must forgo the result field if task not complete.
    if task_result is None:
        del response['result']

    return jsonify(response)


@funcx_api.route("/tasks/<task_id>/status", methods=['GET'])
@authenticated
def status(user_name, task_id):
    """Check the status of a task.

    Parameters
    ----------
    user_name
    task_id
<<<<<<< HEAD

    Returns
    -------
    json
        'status' : task status
    """
    rc = get_redis_client()

    if not Task.exists(rc, task_id):
        abort(400, "task_id not found")

=======

    Returns
    -------
    json
        'status' : task status
    """
    rc = get_redis_client()

    if not Task.exists(rc, task_id):
        abort(400, "task_id not found")

>>>>>>> 6e22edf6
    task = Task.from_id(rc, task_id)

    return jsonify({
        'status': task.status
    })


@funcx_api.route("/batch_status", methods=['POST'])
@authenticated
def batch_status(user_name):
    """Check the status of a task.

    Parameters
    ----------
    user_name : str
        The primary identity of the user
    task_id : str
        The task uuid to look up

    Returns
    -------
    json
        The status of the task
    """
    app.logger.debug("request : {}".format(request.json))
    results = get_tasks_from_redis(request.json['task_ids'])

    return jsonify({'response': 'batch',
                    'results': results})


@funcx_api.route("/<task_id>/result", methods=['GET'])
@authenticated
def result(user_name, task_id):
    """Check the status of a task.

    Parameters
    ----------
    user_name : str
        The primary identity of the user
    task_id : str
        The task uuid to look up

    Returns
    -------
    json
        The status of the task
    """

    if not user_name:
        abort(400, description="Could not find user. You must be "
                               "logged in to perform this function.")

    try:
        # Get a redis client
        rc = get_redis_client()

        details = {}

        # Get the task from redis
        try:
            result_obj = rc.hget(f"task_{task_id}", 'result')
            app.logger.debug(f"ResulOBt_obj : {result_obj}")
            if result_obj:
                task = json.loads(result_obj)
            else:
                task = {'status': 'PENDING'}
        except Exception as e:
            app.logger.error(f"Failed to fetch results for {task_id} due to {e}")
            task = {'status': 'FAILED', 'reason': 'Unknown task id'}

        res = {'task_id': task_id}
        if 'status' in task:
            res['status'] = task['status']

        if 'result' in task:
            details['result'] = task['result']
        if 'reason' in task:
            details['reason'] = task['reason']

        if details:
            res.update({'details': details})

        app.logger.debug("Status Response: {}".format(str(res)))
        return jsonify(res)

    except Exception as e:
        app.logger.error(e)
        return jsonify({'status': 'Failed',
                        'reason': 'InternalError: {}'.format(e)})


@funcx_api.route("/containers/<container_id>/<container_type>", methods=['GET'])
@authenticated
def get_cont(user_name, container_id, container_type):
    """Get the details of a container.

    Parameters
    ----------
    user_name : str
        The primary identity of the user
    container_id : str
        The id of the container
    container_type : str
        The type of containers to return: Docker, Singularity, Shifter, etc.

    Returns
    -------
    dict
        A dictionary of container details
    """

    if not user_name:
        abort(400, description="Could not find user. You must be "
                               "logged in to perform this function.")
    app.logger.debug(f"Getting container details: {container_id}")
    container = get_container(container_id, container_type)
    app.logger.debug(f"Got container: {container}")
    return jsonify({'container': container})


@funcx_api.route("/containers", methods=['POST'])
@authenticated
def reg_container(user_name):
    """Register a new container.

    Parameters
    ----------
    user_name : str
        The primary identity of the user

    Returns
    -------
    dict
        A dictionary of container details including its uuid
    """

    if not user_name:
        abort(400, description="Could not find user. You must be "
                               "logged in to perform this function.")

    app.logger.debug(f"Creating container.")
    post_req = request.json

    container_id = register_container(user_name, post_req['name'], post_req['location'],
                                      post_req['description'], post_req['type'])
    app.logger.debug(f"Created container: {container_id}")
    return jsonify({'container_id': container_id})


@funcx_api.route("/register_endpoint", methods=['POST'])
@authenticated
def reg_endpoint(user_name):
    """Register the endpoint. Add this site to the database and associate it with this user.

    Parameters
    ----------
    user_name : str
        The primary identity of the user

    Returns
    -------
    json
        A dict containing the endpoint details
    """
    if not user_name:
        abort(400, description="Could not find user. You must be "
                               "logged in to perform this function.")
    endpoint_name = None
    description = None
    endpoint_uuid = None
    try:
        endpoint_name = request.json["endpoint_name"]
        description = request.json["description"]
    except Exception as e:
        app.logger.error(e)

    if 'endpoint_uuid' in request.json:
        endpoint_uuid = request.json["endpoint_uuid"]

    app.logger.debug(endpoint_name)
    try:
        endpoint_uuid = register_endpoint(
            user_name, endpoint_name, description, endpoint_uuid)
    except UserNotFound as e:
        return jsonify({'status': 'Failed',
                        'reason': str(e)})

    return jsonify({'endpoint_uuid': endpoint_uuid})


def register_with_hub(address, endpoint_id, endpoint_address):
    """ This registers with the Forwarder micro service.

    Can be used as an example of how to make calls this it, while the main API
    is updated to do this calling on behalf of the endpoint in the second iteration.

    Parameters
    ----------
    address : str
       Address of the forwarder service of the form http://<IP_Address>:<Port>

    """
    r = requests.post(address + '/register',
                      json={'endpoint_id': endpoint_id,
                            'redis_address': 'funcx-redis.wtgh6h.0001.use1.cache.amazonaws.com',
                            'endpoint_addr': endpoint_address,
                            }
                      )
    if r.status_code != 200:
        print(dir(r))
        print(r)
        raise RegistrationError(r.reason)

    return r.json()


@funcx_api.route("/version", methods=['GET'])
def get_version():
    return jsonify(VERSION)


@funcx_api.route("/addr", methods=['GET'])
def get_request_addr():
    if request.environ.get('HTTP_X_FORWARDED_FOR') is None:
        return jsonify({'ip': request.environ['REMOTE_ADDR']}), 200
    else:
        return jsonify({'ip': request.environ['HTTP_X_FORWARDED_FOR']}), 200


@funcx_api.route("/endpoints/<endpoint_id>/whitelist", methods=['POST', 'GET'])
@authenticated
def endpoint_whitelist(user_name, endpoint_id):
    """Get or insert into the endpoint's whitelist.
    If POST, insert the list of function ids into the whitelist.
    if GET, return the list of function ids in the whitelist

    Parameters
    ----------
    user_name : str
        The primary identity of the user
    endpoint_id : str
        The id of the endpoint

    Returns
    -------
    json
        A dict including a list of whitelisted functions for this endpoint
    """

    app.logger.debug(f"Adding to endpoint {endpoint_id} whitelist by user: {user_name}")

    if not user_name:
        abort(400, description="Could not find user. You must be "
                               "logged in to perform this function.")

    if request.method == "GET":
        return get_ep_whitelist(user_name, endpoint_id)
    else:
        # Otherwise we need the list of functions passed in
        try:
            post_req = request.json
            functions = post_req['func']
        except KeyError as e:
            return jsonify({'status': 'Failed',
                            'reason': "Missing Key {}".format(str(e))})
        except Exception as e:
            return jsonify({'status': 'Failed',
                            'reason': 'Request Malformed. Missing critical information: {}'.format(str(e))})
        return add_ep_whitelist(user_name, endpoint_id, functions)


@funcx_api.route("/endpoints/<endpoint_id>/whitelist/<function_id>", methods=['DELETE'])
@authenticated
def del_endpoint_whitelist(user_name, endpoint_id, function_id):
    """Delete from an endpoint's whitelist. Return the success/failure of the delete.

    Parameters
    ----------
    user_name : str
        The primary identity of the user
    endpoint_id : str
        The id of the endpoint
    function_id : str
        The id of the function to delete

    Returns
    -------
    json
        A dict describing the result of deleting from the endpoint's whitelist
    """

    app.logger.debug(f"Deleting function {function_id} from endpoint {endpoint_id} whitelist by user: {user_name}")

    if not user_name:
        abort(400, description="Could not find user. You must be "
                               "logged in to perform this function.")

    return delete_ep_whitelist(user_name, endpoint_id, function_id)


@funcx_api.route("/endpoints/<endpoint_id>/status", methods=['GET'])
@authenticated
def get_ep_stats(user_name, endpoint_id):
    """Retrieve the status updates from an endpoint.

    Parameters
    ----------
    user_name : str
        The primary identity of the user
    endpoint_id : str
        The endpoint uuid to look up

    Returns
    -------
    json
        The status of the endpoint
    """
    alive_threshold = 2 * 60  # time in seconds since last heartbeat to be counted as alive
    last = 10

    if not user_name:
        abort(400, description="Could not find user. You must be "
                               "logged in to perform this function.")

    try:
        user_id = resolve_user(user_name)
    except Exception:
        app.logger.error("Failed to resolve user_name to user_id")
        return jsonify({'status': 'Failed',
                        'reason': 'Failed to resolve user_name:{}'.format(user_name)})

    # Extract the token for endpoint verification
    token_str = request.headers.get('Authorization')
    token = str.replace(str(token_str), 'Bearer ', '')

    if not authorize_endpoint(user_id, endpoint_id, None, token):
        return jsonify({'status': 'Failed',
                        'reason': f'Unauthorized access to endpoint: {endpoint_id}'})

    # TODO add rc to g.
    rc = get_redis_client()

    status = {'status': 'offline', 'logs': []}
    try:
        end = min(rc.llen(f'ep_status_{endpoint_id}'), last)
        print("Total len :", end)
        items = rc.lrange(f'ep_status_{endpoint_id}', 0, end)
        if items:
            for i in items:
                status['logs'].append(json.loads(i))

            # timestamp is created using time.time(), which returns seconds since epoch UTC
<<<<<<< HEAD
            logs = status['logs']  # should have been json loaded already
=======
            logs = status['logs'] # should have been json loaded already
>>>>>>> 6e22edf6
            newest_timestamp = logs[0]['timestamp']
            now = time.time()
            if now - newest_timestamp < alive_threshold:
                status['status'] = 'online'

    except Exception as e:
        app.logger.error("Unable to retrieve ")
        status = {'status': 'Failed',
                  'reason': f'Unable to retrieve endpoint stats: {endpoint_id}. {e}'}

    return jsonify(status)


@funcx_api.route("/register_endpoint_2", methods=['POST'])
@authenticated
def register_endpoint_2(user_name):
    """Register an endpoint. Add this endpoint to the database and associate it with this user.

    Returns
    -------
    json
        A dict containing the endpoint details
    """
    app.logger.debug("register_endpoint_2 triggered")

    if not user_name:
        abort(400, description="Error: You must be logged in to perform this function.")

    # Cooley ALCF is the default used here.
    endpoint_ip_addr = '140.221.68.108'
    if request.environ.get('HTTP_X_FORWARDED_FOR') is None:
        endpoint_ip_addr = request.environ['REMOTE_ADDR']
    else:
        endpoint_ip_addr = request.environ['HTTP_X_FORWARDED_FOR']
    app.logger.debug(f"Registering endpoint IP address as: {endpoint_ip_addr}")

    try:
        app.logger.debug(request.json['endpoint_name'])
        endpoint_uuid = register_endpoint(user_name,
                                          request.json['endpoint_name'],
                                          request.json['description'],
                                          request.json['endpoint_uuid'])

    except KeyError as e:
        app.logger.debug("Missing Keys in json request : {}".format(e))
        response = {'status': 'error',
                    'reason': f'Missing Keys in json request {e}'}

    except UserNotFound as e:
        app.logger.debug(f"UserNotFound {e}")
        response = {'status': 'error',
                    'reason': f'UserNotFound {e}'}

    except Exception as e:
        app.logger.debug("Caught random error : {}".format(e))
        response = {'status': 'error',
                    'reason': f'Caught error while registering endpoint {e}'}

    try:
        forwarder_ip = app.config['FORWARDER_IP']
        response = register_with_hub(
            f"http://{forwarder_ip}:8080", endpoint_uuid, endpoint_ip_addr)
    except Exception as e:
        app.logger.debug("Caught error during forwarder initialization")
        response = {'status': 'error',
                    'reason': f'Failed during broker start {e}'}

    return jsonify(response)


@funcx_api.route("/register_function", methods=['POST'])
@authenticated_w_uuid
def reg_function(user_name, user_uuid):
    """Register the function.

    Parameters
    ----------
    user_name : str
        The primary identity of the user

    POST Payload
    ------------
    { "function_name" : <FN_NAME>,
      "entry_point" : <ENTRY_POINT>,
      "function_code" : <ENCODED_FUNTION_BODY>,
      "container_uuid" : <CONTAINER_UUID>,
      "description" : <DESCRIPTION>,
      "group": <GLOBUS GROUP ID>
      "public" : <BOOL>
    }

    Returns
    -------
    json
        Dict containing the function details
    """
    if not user_name:
        abort(400, description="Could not find user. You must be "
                               "logged in to perform this function.")
    try:
        function_name = request.json["function_name"]
        entry_point = request.json["entry_point"]
        description = request.json["description"]
        function_code = request.json["function_code"]
        function_source = request.json.get("function_source", "")
        container_uuid = request.json.get("container_uuid", None)
        group = request.json.get("group", None)
        public = request.json.get("public", False)
        searchable = request.json.get("searchable", True)

    except Exception as e:
        app.logger.error(e)

    app.logger.debug(f"Registering function {function_name} with container {container_uuid}")

    try:
        function_uuid = register_function(
            user_name, function_name, description, function_code,
            entry_point, container_uuid, group, public)
    except Exception as e:
        message = "Function registration failed for user:{} function_name:{} due to {}".format(
            user_name,
            function_name,
            e)
        app.logger.error(message)
        return jsonify({'status': 'Failed',
                        'reason': message})

    response = jsonify({'function_uuid': function_uuid})
    if not searchable:
        return response
    try:
        ingest_function(
            user_name, user_uuid, function_uuid, function_name, description, function_code,
            function_source, entry_point, container_uuid, group, public)
    except Exception as e:
        message = "Function ingest to search failed for user:{} function_name:{} due to {}".format(
            user_name,
            function_name,
            e)
        app.logger.error(message)
        return jsonify({'status': 'Failed',
                        'reason': message})

    return response


@funcx_api.route("/upd_function", methods=['POST'])
@authenticated
def upd_function(user_name):
    """Update the function.

        Parameters
        ----------
        user_name : str
            The primary identity of the user

        Returns
        -------
        json
            Dict containing the result as an integer
        """
    if not user_name:
        abort(400, description="Could not find user. You must be "
                               "logged in to perform this function.")
    try:
        function_uuid = request.json["func"]
        function_name = request.json["name"]
        function_desc = request.json["desc"]
        function_entry_point = request.json["entry_point"]
        function_code = request.json["code"]
        result = update_function(user_name, function_uuid, function_name,
                                 function_desc, function_entry_point, function_code)

<<<<<<< HEAD
=======

>>>>>>> 6e22edf6
        # app.logger.debug("[LOGGER] result: " + str(result))
        return jsonify({'result': result})
    except Exception as e:
        # app.logger.debug("[LOGGER] funcx.py try statement failed.")
        app.logger.error(e)
        return jsonify({'result': 500})


@funcx_api.route("/delete_function", methods=['POST'])
@authenticated
def del_function(user_name):
    """Delete the function.

        Parameters
        ----------
        user_name : str
            The primary identity of the user

        Returns
        -------
        json
            Dict containing the result as an integer
        """
    if not user_name:
        abort(400, description="Could not find user. You must be "
                               "logged in to perform this function.")
    try:
        function_uuid = request.json["func"]
        result = delete_function(user_name, function_uuid)
        return jsonify({'result': result})
    except Exception as e:
        app.logger.error(e)


@funcx_api.route("/delete_endpoint", methods=['POST'])
@authenticated
def del_endpoint(user_name):
    """Delete the endpoint.

        Parameters
        ----------
        user_name : str
            The primary identity of the user

        Returns
        -------
        json
            Dict containing the result as an integer
        """
    if not user_name:
        abort(400, description="Could not find user. You must be "
                               "logged in to perform this function.")
    try:
        endpoint_uuid = request.json["endpoint"]
        result = delete_endpoint(user_name, endpoint_uuid)
        return jsonify({'result': result})
    except Exception as e:
        app.logger.error(e)


@funcx_api.route("/ep_live", methods=['GET'])
def get_stats_from_forwarder(forwarder_address="http://10.0.0.112:8080"):
    """ Get stats from the forwarder
    """
    app.logger.debug(f"Getting stats from forwarder")
    try:
        r = requests.get(forwarder_address + '/map.json')
        if r.status_code != 200:
            response = {'status': 'Failed',
                        'code': r.status_code,
                        'reason': 'Forwarder did not respond with liveness stats'}
        else:
            response = r.json()
            app.logger.debug(f'Response from forwarder : {response}')
            return response

    except Exception as e:
        response = {'status': 'Failed',
                    'code': 520,
                    'reason': f'Contacting forwarder failed with {e}'}

    return jsonify(response)


@funcx_api.route("/get_map", methods=['GET'])
def get_map():
    """Delete the endpoint.

    Parameters
    ----------
    user_name : str
    The primary identity of the user

    Returns
    -------
    json
    Dict containing the result as an integer
    """
    app.logger.debug(f"Received map request")
    # return jsonify("hello")
    return send_from_directory('routes', 'mapper.html')<|MERGE_RESOLUTION|>--- conflicted
+++ resolved
@@ -1,4 +1,3 @@
-<<<<<<< HEAD
 import json
 import time
 import uuid
@@ -12,38 +11,13 @@
 from errors import *
 from models.serializer import serialize_inputs, deserialize_result
 from models.tasks import Task
-=======
-import traceback
-import requests
-import uuid
-
-from models.tasks import TaskState, Task
-from version import VERSION
-from errors import *
-
-from authentication.auth import authorize_endpoint, authenticated, authorize_function, authenticated_w_uuid
-from errors import *
-from models.serializer import serialize_inputs, deserialize_result
->>>>>>> 6e22edf6
 from models.utils import register_container, get_redis_client
 from models.utils import register_endpoint, register_function, get_container, resolve_user, ingest_function
 from models.utils import resolve_function, db_invocation_logger
 from models.utils import (update_function, delete_function, delete_endpoint, get_ep_whitelist,
-<<<<<<< HEAD
                           add_ep_whitelist, delete_ep_whitelist)
 from version import VERSION
 from .redis_q import EndpointQueue
-=======
-                         add_ep_whitelist, delete_ep_whitelist)
-
-from models.serializer import serialize_inputs, deserialize_result
-
-from authentication.auth import authorize_endpoint, authenticated, authorize_function
-from flask import current_app as app, Blueprint, jsonify, request, abort, send_from_directory, g
-
-from .redis_q import RedisQueue, EndpointQueue
-
->>>>>>> 6e22edf6
 
 # Flask
 funcx_api = Blueprint("routes", __name__)
@@ -384,7 +358,6 @@
     ----------
     user_name
     task_id
-<<<<<<< HEAD
 
     Returns
     -------
@@ -395,20 +368,6 @@
 
     if not Task.exists(rc, task_id):
         abort(400, "task_id not found")
-
-=======
-
-    Returns
-    -------
-    json
-        'status' : task status
-    """
-    rc = get_redis_client()
-
-    if not Task.exists(rc, task_id):
-        abort(400, "task_id not found")
-
->>>>>>> 6e22edf6
     task = Task.from_id(rc, task_id)
 
     return jsonify({
@@ -762,11 +721,7 @@
                 status['logs'].append(json.loads(i))
 
             # timestamp is created using time.time(), which returns seconds since epoch UTC
-<<<<<<< HEAD
             logs = status['logs']  # should have been json loaded already
-=======
-            logs = status['logs'] # should have been json loaded already
->>>>>>> 6e22edf6
             newest_timestamp = logs[0]['timestamp']
             now = time.time()
             if now - newest_timestamp < alive_threshold:
@@ -941,10 +896,6 @@
         result = update_function(user_name, function_uuid, function_name,
                                  function_desc, function_entry_point, function_code)
 
-<<<<<<< HEAD
-=======
-
->>>>>>> 6e22edf6
         # app.logger.debug("[LOGGER] result: " + str(result))
         return jsonify({'result': result})
     except Exception as e:
